--- conflicted
+++ resolved
@@ -17,14 +17,11 @@
 
 # Build the components.
 
-<<<<<<< HEAD
-cd poast
-=======
+
 cd process-manager
 cargo component build --target wasm32-unknown-unknown
 cd ..
 cd hi-lus-lus
->>>>>>> 768f4c4e
 cargo component build --target wasm32-unknown-unknown
 cd ..
 cd file-transfer
@@ -47,18 +44,6 @@
 ## Example usage
 
 ```bash
-<<<<<<< HEAD
-# Terminal A: add some test apps to process_manager and run a simple test
-
-cargo r process_manager.wasm tuna
-!message tuna process_manager {"type": "Start", "process_name": "http_bindings", "wasm_bytes_uri": "fs://http_bindings.wasm"}
-!message tuna process_manager {"type": "Start", "process_name": "poast", "wasm_bytes_uri": "fs://poast.wasm"}
-!message tuna process_manager {"type": "Start", "process_name": "hi_lus_lus", "wasm_bytes_uri": "fs://hi_lus_lus.wasm"}
-
-# Terminal B: While A is still running, run the same poast command remotely, then add hi++ to process_manager
-cargo r process_manager.wasm dolph
-!message dolph process_manager {"type": "Start", "process_name": "http_server", "wasm_bytes_uri": "fs://http_server.wasm"}
-=======
 # Create tuna and dolph home directories, and populate them:
 mkdir home
 mkdir home/tuna
@@ -77,7 +62,6 @@
 
 # Terminal B: While A is still running add hi++ to process_manager
 cargo r process_manager.wasm home/dolph dolph
->>>>>>> 768f4c4e
 !message dolph process_manager {"type": "Start", "process_name": "hi_lus_lus", "wasm_bytes_uri": "fs://hi_lus_lus.wasm"}
 !message dolph process_manager {"type": "Start", "process_name": "file_transfer", "wasm_bytes_uri": "fs://file_transfer.wasm"}
 
@@ -95,10 +79,12 @@
 !message tuna hi_lus_lus {"target": "dolph", "action": "send", "contents": "hello from tuna"}
 
 # Terminal A: However, restarting a process will reset its state and messages will work since the process is running again:
-<<<<<<< HEAD
-!message tuna process_manager {"type": "Start", "process_name": "poast", "wasm_bytes_uri": "fs://poast.wasm"}
-!message tuna process_manager {"type": "Restart", "process_name": "poast"}
-!message tuna poast "hello from tuna terminal"
+!message tuna process_manager {"type": "Start", "process_name": "hi_lus_lus", "wasm_bytes_uri": "fs://home/tuna/hi_lus_lus.wasm"}
+!message tuna process_manager {"type": "Restart", "process_name": "hi_lus_lus"}
+!message tuna hi_lus_lus {"target": "dolph", "action": "send", "contents": "hello from tuna"}
+
+!message tuna process_manager {"type": "Restart", "process_name": "file_transfer"}
+!message dolph process_manager {"type": "Restart", "process_name": "file_transfer"}
 ```
 
 ## Using `http-server` with an app
@@ -113,13 +99,4 @@
 ```bash
 curl -X POST -H "Content-Type: application/json" -d '{"foo":"bar"}' http://127.0.0.1:8080/poast
 ```
-And both should return responses.
-=======
-!message tuna process_manager {"type": "Start", "process_name": "hi_lus_lus", "wasm_bytes_uri": "fs://home/tuna/hi_lus_lus.wasm"}
-!message tuna process_manager {"type": "Restart", "process_name": "hi_lus_lus"}
-!message tuna hi_lus_lus {"target": "dolph", "action": "send", "contents": "hello from tuna"}
-
-!message tuna process_manager {"type": "Restart", "process_name": "file_transfer"}
-!message dolph process_manager {"type": "Restart", "process_name": "file_transfer"}
-```
->>>>>>> 768f4c4e
+And both should return responses.