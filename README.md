--- conflicted
+++ resolved
@@ -38,11 +38,7 @@
 
 ### Boot
 
-<<<<<<< HEAD
 Boot takes 2 arguments: the home directory, and the URL of a "blockchain" RPC endpoint. Use the home directory you created previously and select a name for the node. For the second argument, use either a node that you're running locally, or this URL which I (@dr-frmr) will try to keep active 24/7:
-=======
-Boot takes 2 arguments: the home directory, and the URL of a "blockchain" RPC endpoint. Use the home directory you created previously and select a name for the node. For the third argument, use either a node that you're running locally, or this URL which I (@dr-frmr) will try to keep active 24/7:
->>>>>>> a4019183
 ```bash
 cargo run home http://147.135.114.167:8083/blockchain.json
 ```
@@ -78,7 +74,12 @@
 ### Using the file-transfer app
 
 ```bash
-# Create tuna and dolph home directories, and populate them:
+# Create the boot sequence:
+cd boot_sequence
+cargo r
+cd ..
+
+# Create two node home directories, and populate them:
 mkdir home
 mkdir home/${FIRST_NODE}
 mkdir home/${SECOND_NODE}
@@ -102,13 +103,11 @@
 cp file-transfer-one-off/target/wasm32-unknown-unknown//file_transfer_one_off.wasm home/${SECOND_NODE}/
 
 # Terminal A: add hi++ apps to process_manager
-cargo r boot_sequence.bin home/tuna tuna
 !message tuna process_manager {"type": "Start", "process_name": "hi_lus_lus", "wasm_bytes_uri": "fs://hi_lus_lus.wasm"}
 !message tuna process_manager {"type": "Start", "process_name": "file_transfer", "wasm_bytes_uri": "fs://file_transfer.wasm"}
 !message tuna process_manager {"type": "Start", "process_name": "file_transfer_one_off", "wasm_bytes_uri": "fs://file_transfer_one_off.wasm"}
 
 # Terminal B: While A is still running add hi++ to process_manager
-cargo r boot_sequence.bin home/dolph dolph
 !message dolph process_manager {"type": "Start", "process_name": "hi_lus_lus", "wasm_bytes_uri": "fs://hi_lus_lus.wasm"}
 !message dolph process_manager {"type": "Start", "process_name": "file_transfer", "wasm_bytes_uri": "fs://file_transfer.wasm"}
 !message dolph process_manager {"type": "Start", "process_name": "file_transfer_one_off", "wasm_bytes_uri": "fs://file_transfer_one_off.wasm"}
@@ -136,22 +135,7 @@
 
 !message tuna process_manager {"type": "Restart", "process_name": "file_transfer"}
 !message dolph process_manager {"type": "Restart", "process_name": "file_transfer"}
-<<<<<<< HEAD
 ```
-
-## Using `http-server` with an app
-
-After booting poast using the commands above, run
-Make sure to boot both the http-bindings app and poast
-```bash
-cargo r process_manager.wasm tuna
-!message tuna process_manager {"type": "Start", "process_name": "poast", "wasm_bytes_uri": "fs://poast.wasm"}
-```
-Then try making a GET request in browser to `http://127.0.0.1:8080/poast` or make a POST request as below:
-```bash
-curl -X POST -H "Content-Type: application/json" -d '{"foo":"bar"}' http://127.0.0.1:8080/poast
-```
-And both should return responses.
 
 ## Bumping deps
 
@@ -194,7 +178,4 @@
 [2] https://github.com/bytecodealliance/wit-bindgen
 
 [1]: https://github.com/bytecodealliance/cargo-component
-[2]: https://github.com/bytecodealliance/wit-bindgen
-=======
-```
->>>>>>> a4019183
+[2]: https://github.com/bytecodealliance/wit-bindgen