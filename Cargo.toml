[package]
name = "uqbar"
version = "0.1.0"
edition = "2021"

# See more keys and their definitions at https://doc.rust-lang.org/cargo/reference/manifest.html

[dependencies]
anyhow = "1.0.71"
async-std = "*"
async-trait = "0.1.71"
futures = { version = "0.3", default-features = false }
http = "0.2.9"
log = "*"
rs_merkle = { version = "1.4", default-features = false }
rustyline-async = "*"
serde = {version = "1.0", features = ["derive"] }
serde_json = "1.0"
tokio = { version = "1.28", features = ["fs", "macros", "rt-multi-thread", "sync"] }
tokio-tungstenite = "*"
tokio-stream = "0.1.14"
url = "*"
uuid = { version = "1.1.2", features = ["serde", "v4"] }
wasmtime = "10.0.1"
wasmtime-wasi = "10.0.1"
cita_trie = "4.0.0"
ethers = "2.0"
hasher = "*"
bincode = "*"
<<<<<<< HEAD
warp = "0.3.5"
=======
rand = "0.8.4"
ring = "0.16.20"
hex = "0.4.3"
aes-gcm-siv = "0.11.1"
elliptic-curve = { version = "0.13.5", features = ["ecdh"] }
>>>>>>> b40bd189
# For use with https://github.com/tokio-rs/console
# console-subscriber ="*"<|MERGE_RESOLUTION|>--- conflicted
+++ resolved
@@ -27,14 +27,11 @@
 ethers = "2.0"
 hasher = "*"
 bincode = "*"
-<<<<<<< HEAD
 warp = "0.3.5"
-=======
 rand = "0.8.4"
 ring = "0.16.20"
 hex = "0.4.3"
 aes-gcm-siv = "0.11.1"
 elliptic-curve = { version = "0.13.5", features = ["ecdh"] }
->>>>>>> b40bd189
 # For use with https://github.com/tokio-rs/console
 # console-subscriber ="*"