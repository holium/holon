[package]
name = "kinode"
<<<<<<< HEAD
authors = ["Holium", "UqbarDAO"]
version = "0.5.0"
=======
authors = ["UqbarDAO"]
version = "0.5.1"
>>>>>>> 8661378a
edition = "2021"
description = "A general-purpose sovereign cloud computing platform"
homepage = "https://kinode.org"
repository = "https://github.com/uqbar-dao/kinode"
license = "Apache-2.0"

[build-dependencies]
reqwest = { version = "0.11.22", features = ["blocking"] }
sha2 = "0.10"
walkdir = "2.4"
zip = "0.6"

[features]
simulation-mode = []

[dependencies]
aes-gcm = "0.10.2"
anyhow = "1.0.71"
async-trait = "0.1.71"
base64 = "0.13"
bincode = "1.3.3"
blake3 = "1.4.1"
bytes = "1.4.0"
cap-std = "2.0.0"
chacha20poly1305 = "0.10.1"
chrono = "0.4.31"
clap = { version = "4.4", features = ["derive"] }
crossterm = { version = "0.26.1", features = [
  "event-stream",
  "bracketed-paste",
] }
dashmap = "5.5.3"
digest = "0.10"
elliptic-curve = { version = "0.13.8", features = ["ecdh"] }
ethers = "2.0"
ethers-providers = "2.0.9"
flate2 = "1.0"
futures = "0.3"
generic-array = "0.14"
getrandom = "0.2.10"
hex = "0.4.3"
hkdf = "0.12.3"
hmac = "0.12"
http = "0.2.9"
jwt = "0.16"
lazy_static = "1.4.0"
log = "0.4.20"
nohash-hasher = "0.2.0"
num-traits = "0.2"
open = "5.0.0"
public-ip = "0.2.2"
rand = "0.8.4"
reqwest = "0.11.18"
ring = "0.16.20"
rmp-serde = "1.1.2"
rocksdb = { version = "0.21.0", features = ["multi-threaded-cf"] }
route-recognizer = "0.3.1"
rusqlite = { version = "0.30.0", features = ["bundled"] }
serde = { version = "1.0", features = ["derive"] }
serde_json = "1.0"
serde_urlencoded = "0.7"
sha2 = "0.10"
snow = { version = "0.9.3", features = ["ring-resolver"] }
static_dir = "0.2.0"
surrealdb = { version = "1.1.1", features = ["kv-rocksdb"] }
thiserror = "1.0"
tokio = { version = "1.28", features = [
  "fs",
  "macros",
  "rt-multi-thread",
  "signal",
  "sync",
] }
tokio-stream = "0.1.14"
tokio-tungstenite = "0.20.1"
url = "2.4.1"
uuid = { version = "1.1.2", features = ["serde", "v4"] }
warp = "0.3.5"
wasmtime = "15.0.1"
wasmtime-wasi = "15.0.1"
zip = "0.6"<|MERGE_RESOLUTION|>--- conflicted
+++ resolved
@@ -1,12 +1,7 @@
 [package]
 name = "kinode"
-<<<<<<< HEAD
-authors = ["Holium", "UqbarDAO"]
-version = "0.5.0"
-=======
-authors = ["UqbarDAO"]
+authors = ["UqbarDAO", "Holium"]
 version = "0.5.1"
->>>>>>> 8661378a
 edition = "2021"
 description = "A general-purpose sovereign cloud computing platform"
 homepage = "https://kinode.org"
