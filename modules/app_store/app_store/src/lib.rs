--- conflicted
+++ resolved
@@ -565,13 +565,12 @@
             })?)
             .inherit(true)
             .send_and_await_response(5)??;
-<<<<<<< HEAD
         for value in &entry.grant_capabilities {
             match value {
                 serde_json::Value::String(process_name) => {
                     if let Ok(parsed_process_id) = process_name.parse::<ProcessId>() {
                         let _ = Request::new()
-                            .target(("our", "kernel", "sys", "nectar"))
+                            .target(("our", "kernel", "distro", "sys"))
                             .body(
                                 serde_json::to_vec(&kt::KernelCommand::GrantCapabilities {
                                     target: parsed_process_id,
@@ -597,7 +596,7 @@
                         {
                             if let Some(params) = map.get("params") {
                                 let _ = Request::new()
-                                    .target(("our", "kernel", "sys", "nectar"))
+                                    .target(("our", "kernel", "distro", "sys"))
                                     .body(
                                         serde_json::to_vec(
                                             &kt::KernelCommand::GrantCapabilities {
@@ -610,55 +609,6 @@
                                                     params: params.to_string(),
                                                 }],
                                             },
-=======
-        if let Some(to_grant) = &entry.grant_capabilities {
-            for value in to_grant {
-                match value {
-                    serde_json::Value::String(process_name) => {
-                        if let Ok(parsed_process_id) = process_name.parse::<ProcessId>() {
-                            let _ = Request::new()
-                                .target(("our", "kernel", "distro", "sys"))
-                                .body(
-                                    serde_json::to_vec(&kt::KernelCommand::GrantCapabilities {
-                                        target: parsed_process_id,
-                                        capabilities: vec![kt::Capability {
-                                            issuer: Address {
-                                                node: our.node.clone(),
-                                                process: parsed_new_process_id.clone(),
-                                            },
-                                            params: "\"messaging\"".into(),
-                                        }],
-                                    })
-                                    .unwrap(),
-                                )
-                                .send()?;
-                        }
-                    }
-                    serde_json::Value::Object(map) => {
-                        if let Some(process_name) = map.get("process") {
-                            if let Ok(parsed_process_id) = process_name
-                                .as_str()
-                                .unwrap_or_default()
-                                .parse::<ProcessId>()
-                            {
-                                if let Some(params) = map.get("params") {
-                                    let _ = Request::new()
-                                        .target(("our", "kernel", "distro", "sys"))
-                                        .body(
-                                            serde_json::to_vec(
-                                                &kt::KernelCommand::GrantCapabilities {
-                                                    target: parsed_process_id,
-                                                    capabilities: vec![kt::Capability {
-                                                        issuer: Address {
-                                                            node: our.node.clone(),
-                                                            process: parsed_new_process_id.clone(),
-                                                        },
-                                                        params: params.to_string(),
-                                                    }],
-                                                },
-                                            )
-                                            .unwrap(),
->>>>>>> 8059bed5
                                         )
                                         .unwrap(),
                                     )
