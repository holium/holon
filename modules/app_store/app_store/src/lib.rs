--- conflicted
+++ resolved
@@ -524,14 +524,11 @@
                             .parse::<ProcessId>()
                         {
                             if let Some(params) = map.get("params") {
-<<<<<<< HEAD
                                 if params.to_string() == "\"root\"" {
                                     println!("app-store: app requested root capability, ignoring");
                                     continue;
                                 }
 
-=======
->>>>>>> 8661378a
                                 capability = get_capability(
                                     &Address {
                                         node: our.node.clone(),
