--- conflicted
+++ resolved
@@ -16,11 +16,7 @@
 rand = "0.8"
 serde = { version = "1.0", features = ["derive"] }
 serde_json = "1.0"
-<<<<<<< HEAD
 uqbar_process_lib = { git = "ssh://git@github.com/uqbar-dao/process_lib.git", rev = "4ffed27" }
-=======
-uqbar_process_lib = { git = "ssh://git@github.com/uqbar-dao/process_lib.git", rev = "2d17d75" }
->>>>>>> 1312d059
 wit-bindgen = { git = "https://github.com/bytecodealliance/wit-bindgen", rev = "efcc759" }
 
 [lib]
