--- conflicted
+++ resolved
@@ -71,15 +71,14 @@
 }
 
 #[derive(Serialize, Deserialize, Debug)]
-
 pub enum FsAction {
-    WriteImmutable,
-    WriteAppendable,
-    Append([u8; 32]),
+    Write,
+    Append(Option<[u8; 32]>),
     Read([u8; 32]),
     ReadChunk(ReadChunkRequest),
-    PmWrite,   //  specific case for process manager persistance.
+    PmWrite,                     //  specific case for process manager persistance.
     Delete([u8; 32]),
+    Length([u8; 32]),
 }
 
 #[derive(Serialize, Deserialize, Debug)]
@@ -90,6 +89,7 @@
     Write([u8; 32]),
     Append([u8; 32]),
     Delete([u8; 32]),
+    Length(u64),
     //  use FileSystemError
 }
 
@@ -557,8 +557,7 @@
                         true,
                         our_name,
                         "lfs",
-<<<<<<< HEAD
-                        Some(FileSystemAction::Write),
+                        Some(FsAction::Write),
                         types::WitPayloadBytes {
                             circumvent: types::WitCircumvent::Receive,
                             content: None,
@@ -578,11 +577,6 @@
                         &reserved_process_names,
                         processes,
                         names,
-=======
-                        Some(FsAction::WriteImmutable),
-                        message.content.payload.bytes,
-                        Some(Context::Persist { process_name: message.source.process }),
->>>>>>> c9bf59dc
                     )?;
                 },
             }
