--- conflicted
+++ resolved
@@ -85,64 +85,6 @@
                             bytes: APPS_HOME_PAGE.replace("${our}", &our.node).to_string().as_bytes().to_vec(),
                         }),
                     );
-<<<<<<< HEAD
-                } else if message_json["path"] == "/pqi" && message_json["method"] == "GET" {
-                    let response = send_and_await_response(
-                        &Address {
-                            node: our.node.clone(),
-                            process: ProcessId::Name("http_client".to_string()),
-                        },
-                        &Request {
-                            inherit: false,
-                            expects_response: Some(5), // TODO evaluate timeout
-                            ipc: Some(serde_json::json!({
-                                "method": "GET",
-                                "uri": PQI_ENDPOINT,
-                                "headers": {},
-                            }).to_string()),
-                            metadata: None,
-                        },
-                        None,
-                    );
-                    match response {
-                        Ok(_reponse) => {
-                            let payload = get_payload();
-                            send_response(
-                                &Response {
-                                    ipc: Some(serde_json::json!({
-                                        "action": "response",
-                                        "status": 200,
-                                        "headers": {
-                                            "Content-Type": "application/json",
-                                        },
-                                    }).to_string()),
-                                    metadata: None,
-                                },
-                                payload.as_ref(),
-                            );
-                        }
-                        Err(_) => {
-                            send_response(
-                                &Response {
-                                    ipc: Some(serde_json::json!({
-                                        "action": "response",
-                                        "status": 503,
-                                        "headers": {},
-                                    }).to_string()),
-                                    metadata: None,
-                                },
-                                Some(&Payload {
-                                    mime: Some("text/html".to_string()),
-                                    bytes: "Service Unavailable"
-                                        .to_string()
-                                        .as_bytes()
-                                        .to_vec(),
-                                }),
-                            );
-                        }
-                    }
-=======
->>>>>>> 795d1d17
                 } else if message_json["path"].is_string() {
                     send_response(
                         &Response {
