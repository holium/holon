use std::collections::{HashMap, HashSet};
use serde::{Serialize, Deserialize};
use bindings::print_to_terminal;
use bindings::component::microkernel_process::types::WitMessage;
use bindings::component::microkernel_process::types::WitMessageType;

mod process_lib;

struct Component;

#[derive(Debug, Serialize, Deserialize)]
#[serde(tag = "type")]
enum ProcessManagerCommand {
    Start(ProcessStart),
    Stop(ProcessManagerStop),
    Restart(ProcessManagerRestart),
}
#[derive(Debug, Serialize, Deserialize)]
struct ProcessStart {
    process_name: String,
    wasm_bytes_uri: String,
}
#[derive(Debug, Serialize, Deserialize)]
struct ProcessManagerStop {
    process_name: String,
}
#[derive(Debug, Serialize, Deserialize)]
struct ProcessManagerRestart {
    process_name: String,
}

#[derive(Debug, Serialize, Deserialize)]
pub struct FileSystemRequest {
    pub uri_string: String,
    pub action: FileSystemAction,
}
#[derive(Debug, Serialize, Deserialize)]
pub enum FileSystemAction {
    Read,
    Write,
    OpenRead,
    OpenWrite,
    Append,
    ReadChunkFromOpen(u64),
    SeekWithinOpen(FileSystemSeekFrom),
}
//  copy of std::io::SeekFrom with Serialize/Deserialize
#[derive(Debug, Serialize, Deserialize)]
pub enum FileSystemSeekFrom {
    Start(u64),
    End(i64),
    Current(i64),
}

#[derive(Debug, Serialize, Deserialize)]
#[serde(tag = "type")]
enum KernelRequest {
    StartProcess(ProcessStart),
    StopProcess(KernelStopProcess),
}
#[derive(Debug, Serialize, Deserialize)]
struct KernelStopProcess {
    process_name: String,
}
#[derive(Debug, Serialize, Deserialize)]
#[serde(tag = "type")]
enum KernelResponse {
    StartProcess(ProcessMetadata),
    StopProcess(KernelStopProcess),
}

#[derive(Debug, Serialize, Deserialize)]
struct ProcessMetadata {
    our_name: String,
    process_name: String,
    wasm_bytes_uri: String,  // TODO: for use in restarting erroring process, ala midori
    // wasm_bytes: Vec<u8>,     // TODO: for use in faster/cached restarting?
}

type ProcessMetadatas = HashMap<String, ProcessMetadata>;

#[derive(Debug, Serialize, Deserialize)]
struct FileSystemReadContext {
    process_name: String,
    wasm_bytes_uri: String,
}

fn send_stop_to_loop(
    our_name: String,
    process_name: String,
    is_expecting_response: bool,
) -> anyhow::Result<()> {
    process_lib::yield_one_request(
        is_expecting_response,
        &our_name,
        "kernel",
        Some(KernelRequest::StopProcess(KernelStopProcess { process_name })),
        None,
        None::<FileSystemReadContext>,
    )
}

fn handle_message(
    message: WitMessage,
    context: String,
    metadatas: &mut ProcessMetadatas,
    our_name: &str,
    process_name: &str,
    reserved_process_names: &HashSet<String>,
) -> anyhow::Result<()> {
    match message.message_type {
        WitMessageType::Request(_is_expecting_response) => {
            match process_lib::parse_message_json(message.payload.json)? {
                ProcessManagerCommand::Start(start) => {
                    print_to_terminal("process manager: start");
                    if reserved_process_names.contains(&start.process_name) {
                        return Err(anyhow::anyhow!(
                            "cannot add process {} with name amongst {:?}",
                            &start.process_name,
                            reserved_process_names.iter().collect::<Vec<_>>(),
                        ))
                    }

                    process_lib::yield_one_request(
                        true,
                        our_name,
                        "filesystem",
                        Some(FileSystemRequest {
                            uri_string: start.wasm_bytes_uri.clone(),
                            action: FileSystemAction::Read,
                        }),
                        None,
                        Some(FileSystemReadContext {
                            process_name: start.process_name,
                            wasm_bytes_uri: start.wasm_bytes_uri,
                        }),
                    )?;
                },
                ProcessManagerCommand::Stop(stop) => {
                    print_to_terminal("process manager: stop");
                    let _ = metadatas
                        .remove(&stop.process_name)
                        .ok_or(anyhow::anyhow!("no process data found to remove"))?;

                    send_stop_to_loop(
                        our_name.into(),
                        stop.process_name,
                        false,
                    )?;

                    println!("process manager: {:?}", metadatas.keys().collect::<Vec<_>>());
                },
                ProcessManagerCommand::Restart(restart) => {
                    print_to_terminal("process manager: restart");

                    send_stop_to_loop(
                        our_name.into(),
                        restart.process_name,
                        true,
                    )?;
                },
            }
        },
        WitMessageType::Response => {
            match (
                message.wire.source_ship,
                message.wire.source_app.as_str(),
                message.payload.bytes,
            ) {
                (
                    our_name,
                    "filesystem",
                    Some(wasm_bytes),
                ) => {
                    let context: FileSystemReadContext = serde_json::from_str(&context)?;

                    process_lib::yield_one_request(
                        true,
                        &our_name,
                        "kernel",
                        Some(KernelRequest::StartProcess(ProcessStart {
                            process_name: context.process_name,
                            wasm_bytes_uri: context.wasm_bytes_uri,
                        })),
                        Some(wasm_bytes),
                        None::<FileSystemReadContext>,
                    )?;
                },
                (
                    our_name,
                    "kernel",
                    None,
                ) => {
                    match process_lib::parse_message_json(message.payload.json)? {
                        KernelResponse::StartProcess(metadata) => {
                            metadatas.insert(
                                metadata.process_name.clone(),
                                metadata,
                            );
                            //  TODO: response?
                        },
                        KernelResponse::StopProcess(stop) => {
                            let removed = metadatas
                                .remove(&stop.process_name)
                                .ok_or(anyhow::anyhow!("no process data found to remove"))?;

                            process_lib::yield_one_request(
                                true,
                                &our_name,
                                process_name,
                                Some(ProcessManagerCommand::Start(ProcessStart {
                                    process_name: removed.process_name,
                                    wasm_bytes_uri: removed.wasm_bytes_uri,
                                })),
                                None,
                                None::<FileSystemReadContext>,
                            )?;
                        },
                    }
                },
                _ => {
                    //  TODO: handle error or bail?
                    return Err(anyhow::anyhow!("unexpected Response case"))
                },
            };
        },
    }
    Ok(())
}

impl bindings::MicrokernelProcess for Component {
    fn run_process(our_name: String, process_name: String) {
        print_to_terminal(1, "process_manager: begin");

        let reserved_process_names = vec![
            "filesystem".to_string(),
            our_name.clone(),
            "terminal".to_string(),
        ];
        let reserved_process_names: HashSet<String> = reserved_process_names
            .into_iter()
            .collect();
        let mut metadatas: ProcessMetadatas = HashMap::new();
        loop {
            let (message, context) = bindings::await_next_message();
            //  TODO: validate source/target?
<<<<<<< HEAD
            let Some(s) = message.payload.json else {
                print_to_terminal(1,
                    format!(
                        "process manager: got payload with no json source, target: {:?}, {:?} {:?} {:?}",
                        message.wire.source_ship,
                        message.wire.source_app,
                        message.wire.target_ship,
                        message.wire.target_app,
                    ).as_str()
                );
                continue;
            };
            match message.message_type {
                WitMessageType::Request(_is_expecting_response) => {
                    let process_manager_command: ProcessManagerCommand =
                        serde_json::from_str(&s)
                        .expect("process manager: could not parse to command");
                    match process_manager_command {
                        ProcessManagerCommand::Start(start) => {
                            print_to_terminal(1, "process manager: start");
                            if reserved_process_names.contains(&start.process_name) {
                                print_to_terminal(1,
                                    format!(
                                        "process manager: cannot add process {} with name amongst {:?}",
                                        &start.process_name,
                                        reserved_process_names.iter().collect::<Vec<_>>(),
                                    ).as_str()
                                );
                                continue;
                            }

                            let get_bytes_request = bindings::WitProtomessage {
                                protomessage_type: WitProtomessageType::Request(
                                    WitRequestTypeWithTarget {
                                        is_expecting_response: true,
                                        target_ship: &our_name,
                                        target_app: "filesystem",
                                    },
                                ),
                                payload: &WitPayload {
                                    json: Some(
                                        serde_json::to_string(
                                            &FileSystemRequest {
                                                uri_string: start.wasm_bytes_uri.clone(),
                                                action: FileSystemAction::Read,
                                            }
                                        ).unwrap()
                                    ),
                                    bytes: None,
                                },
                            };
                            let context = serde_json::to_string(&FileSystemReadContext {
                                process_name: start.process_name,
                                wasm_bytes_uri: start.wasm_bytes_uri,
                            }).unwrap();
                            bindings::yield_results(vec![(get_bytes_request, context.as_str())].as_slice());
                        },
                        ProcessManagerCommand::Stop(stop) => {
                            print_to_terminal(1, "process manager: stop");
                            let _ = metadatas
                                .remove(&stop.process_name)
                                .unwrap();

                            send_stop_to_loop(
                                our_name.clone(),
                                stop.process_name,
                                false,
                            );

                            println!("process manager: {:?}", metadatas.keys().collect::<Vec<_>>());
                        },
                        ProcessManagerCommand::Restart(restart) => {
                            print_to_terminal(1, "process manager: restart");

                            send_stop_to_loop(
                                our_name.clone(),
                                restart.process_name,
                                true,
                            );
                        },
                    }
                },
                WitMessageType::Response => {
                    match (
                        message.wire.source_ship,
                        message.wire.source_app.as_str(),
                        message.payload.bytes,
                    ) {
                        (
                            our_name,
                            "filesystem",
                            Some(wasm_bytes),
                        ) => {
                            let context: FileSystemReadContext =
                                serde_json::from_str(&context).unwrap();

                            let kernel_start_process_request = bindings::WitProtomessage {
                                protomessage_type: WitProtomessageType::Request(
                                    WitRequestTypeWithTarget {
                                        is_expecting_response: true,
                                        target_ship: &our_name,
                                        target_app: "kernel",
                                    },
                                ),
                                payload: &WitPayload {
                                    json: Some(
                                        serde_json::to_string(
                                            &KernelRequest::StartProcess(ProcessStart {
                                                process_name: context.process_name,
                                                wasm_bytes_uri: context.wasm_bytes_uri,
                                            })
                                        ).unwrap()
                                    ),
                                    bytes: Some(wasm_bytes),
                                },
                            };

                            bindings::yield_results(
                                vec![(kernel_start_process_request, "")].as_slice(),
                            );
                        },
                        (
                            our_name,
                            "kernel",
                            None,
                        ) => {
                            match serde_json::from_str(&s) {
                                Ok(KernelResponse::StartProcess(metadata)) => {
                                    metadatas.insert(
                                        metadata.process_name.clone(),
                                        metadata,
                                    );
                                    //  TODO: response?
                                    continue;
                                },
                                Ok(KernelResponse::StopProcess(stop)) => {
                                    let removed = metadatas
                                        .remove(&stop.process_name)
                                        .unwrap();

                                    let pm_start_request = bindings::WitProtomessage {
                                        protomessage_type: WitProtomessageType::Request(
                                            WitRequestTypeWithTarget {
                                                is_expecting_response: true,
                                                target_ship: &our_name,
                                                target_app: &process_name,
                                            },
                                        ),
                                        payload: &WitPayload {
                                            json: Some(
                                                serde_json::to_string(
                                                    &ProcessManagerCommand::Start(ProcessStart {
                                                        process_name: removed.process_name,
                                                        wasm_bytes_uri: removed.wasm_bytes_uri,
                                                    })
                                                ).unwrap()
                                            ),
                                            bytes: None,
                                        },
                                    };

                                    bindings::yield_results(vec![(pm_start_request, "")].as_slice());
                                    continue;
                                },
                                Err(e) => {
                                    print_to_terminal(1,
                                        format!(
                                            "{}: kernel response unexpected case; error: {} stack",
                                            process_name,
                                            e,
                                            ).as_str(),
                                    );
                                    continue;
                                },
                            }
                        },
                        _ => {
                            //  TODO: handle error or bail?
                            print_to_terminal(1,
                                "process_manager: response unexpected case; stack",
                            );
                            continue;
                        },
                    }
                },
            }
=======
            match handle_message(
                message,
                context,
                &mut metadatas,
                &our_name,
                &process_name,
                &reserved_process_names
            ) {
                Ok(()) => {},
                Err(e) => {
                    print_to_terminal(format!(
                        "{}: error: {:?}",
                        process_name,
                        e,
                    ).as_str());
                },
            };
>>>>>>> ba9f5f03
        }
    }
}

bindings::export!(Component);<|MERGE_RESOLUTION|>--- conflicted
+++ resolved
@@ -112,7 +112,7 @@
         WitMessageType::Request(_is_expecting_response) => {
             match process_lib::parse_message_json(message.payload.json)? {
                 ProcessManagerCommand::Start(start) => {
-                    print_to_terminal("process manager: start");
+                    print_to_terminal(1, "process manager: start");
                     if reserved_process_names.contains(&start.process_name) {
                         return Err(anyhow::anyhow!(
                             "cannot add process {} with name amongst {:?}",
@@ -137,7 +137,7 @@
                     )?;
                 },
                 ProcessManagerCommand::Stop(stop) => {
-                    print_to_terminal("process manager: stop");
+                    print_to_terminal(1, "process manager: stop");
                     let _ = metadatas
                         .remove(&stop.process_name)
                         .ok_or(anyhow::anyhow!("no process data found to remove"))?;
@@ -148,10 +148,10 @@
                         false,
                     )?;
 
-                    println!("process manager: {:?}", metadatas.keys().collect::<Vec<_>>());
+                    println!("process manager: {:?}\r", metadatas.keys().collect::<Vec<_>>());
                 },
                 ProcessManagerCommand::Restart(restart) => {
-                    print_to_terminal("process manager: restart");
+                    print_to_terminal(1, "process manager: restart");
 
                     send_stop_to_loop(
                         our_name.into(),
@@ -244,194 +244,6 @@
         loop {
             let (message, context) = bindings::await_next_message();
             //  TODO: validate source/target?
-<<<<<<< HEAD
-            let Some(s) = message.payload.json else {
-                print_to_terminal(1,
-                    format!(
-                        "process manager: got payload with no json source, target: {:?}, {:?} {:?} {:?}",
-                        message.wire.source_ship,
-                        message.wire.source_app,
-                        message.wire.target_ship,
-                        message.wire.target_app,
-                    ).as_str()
-                );
-                continue;
-            };
-            match message.message_type {
-                WitMessageType::Request(_is_expecting_response) => {
-                    let process_manager_command: ProcessManagerCommand =
-                        serde_json::from_str(&s)
-                        .expect("process manager: could not parse to command");
-                    match process_manager_command {
-                        ProcessManagerCommand::Start(start) => {
-                            print_to_terminal(1, "process manager: start");
-                            if reserved_process_names.contains(&start.process_name) {
-                                print_to_terminal(1,
-                                    format!(
-                                        "process manager: cannot add process {} with name amongst {:?}",
-                                        &start.process_name,
-                                        reserved_process_names.iter().collect::<Vec<_>>(),
-                                    ).as_str()
-                                );
-                                continue;
-                            }
-
-                            let get_bytes_request = bindings::WitProtomessage {
-                                protomessage_type: WitProtomessageType::Request(
-                                    WitRequestTypeWithTarget {
-                                        is_expecting_response: true,
-                                        target_ship: &our_name,
-                                        target_app: "filesystem",
-                                    },
-                                ),
-                                payload: &WitPayload {
-                                    json: Some(
-                                        serde_json::to_string(
-                                            &FileSystemRequest {
-                                                uri_string: start.wasm_bytes_uri.clone(),
-                                                action: FileSystemAction::Read,
-                                            }
-                                        ).unwrap()
-                                    ),
-                                    bytes: None,
-                                },
-                            };
-                            let context = serde_json::to_string(&FileSystemReadContext {
-                                process_name: start.process_name,
-                                wasm_bytes_uri: start.wasm_bytes_uri,
-                            }).unwrap();
-                            bindings::yield_results(vec![(get_bytes_request, context.as_str())].as_slice());
-                        },
-                        ProcessManagerCommand::Stop(stop) => {
-                            print_to_terminal(1, "process manager: stop");
-                            let _ = metadatas
-                                .remove(&stop.process_name)
-                                .unwrap();
-
-                            send_stop_to_loop(
-                                our_name.clone(),
-                                stop.process_name,
-                                false,
-                            );
-
-                            println!("process manager: {:?}", metadatas.keys().collect::<Vec<_>>());
-                        },
-                        ProcessManagerCommand::Restart(restart) => {
-                            print_to_terminal(1, "process manager: restart");
-
-                            send_stop_to_loop(
-                                our_name.clone(),
-                                restart.process_name,
-                                true,
-                            );
-                        },
-                    }
-                },
-                WitMessageType::Response => {
-                    match (
-                        message.wire.source_ship,
-                        message.wire.source_app.as_str(),
-                        message.payload.bytes,
-                    ) {
-                        (
-                            our_name,
-                            "filesystem",
-                            Some(wasm_bytes),
-                        ) => {
-                            let context: FileSystemReadContext =
-                                serde_json::from_str(&context).unwrap();
-
-                            let kernel_start_process_request = bindings::WitProtomessage {
-                                protomessage_type: WitProtomessageType::Request(
-                                    WitRequestTypeWithTarget {
-                                        is_expecting_response: true,
-                                        target_ship: &our_name,
-                                        target_app: "kernel",
-                                    },
-                                ),
-                                payload: &WitPayload {
-                                    json: Some(
-                                        serde_json::to_string(
-                                            &KernelRequest::StartProcess(ProcessStart {
-                                                process_name: context.process_name,
-                                                wasm_bytes_uri: context.wasm_bytes_uri,
-                                            })
-                                        ).unwrap()
-                                    ),
-                                    bytes: Some(wasm_bytes),
-                                },
-                            };
-
-                            bindings::yield_results(
-                                vec![(kernel_start_process_request, "")].as_slice(),
-                            );
-                        },
-                        (
-                            our_name,
-                            "kernel",
-                            None,
-                        ) => {
-                            match serde_json::from_str(&s) {
-                                Ok(KernelResponse::StartProcess(metadata)) => {
-                                    metadatas.insert(
-                                        metadata.process_name.clone(),
-                                        metadata,
-                                    );
-                                    //  TODO: response?
-                                    continue;
-                                },
-                                Ok(KernelResponse::StopProcess(stop)) => {
-                                    let removed = metadatas
-                                        .remove(&stop.process_name)
-                                        .unwrap();
-
-                                    let pm_start_request = bindings::WitProtomessage {
-                                        protomessage_type: WitProtomessageType::Request(
-                                            WitRequestTypeWithTarget {
-                                                is_expecting_response: true,
-                                                target_ship: &our_name,
-                                                target_app: &process_name,
-                                            },
-                                        ),
-                                        payload: &WitPayload {
-                                            json: Some(
-                                                serde_json::to_string(
-                                                    &ProcessManagerCommand::Start(ProcessStart {
-                                                        process_name: removed.process_name,
-                                                        wasm_bytes_uri: removed.wasm_bytes_uri,
-                                                    })
-                                                ).unwrap()
-                                            ),
-                                            bytes: None,
-                                        },
-                                    };
-
-                                    bindings::yield_results(vec![(pm_start_request, "")].as_slice());
-                                    continue;
-                                },
-                                Err(e) => {
-                                    print_to_terminal(1,
-                                        format!(
-                                            "{}: kernel response unexpected case; error: {} stack",
-                                            process_name,
-                                            e,
-                                            ).as_str(),
-                                    );
-                                    continue;
-                                },
-                            }
-                        },
-                        _ => {
-                            //  TODO: handle error or bail?
-                            print_to_terminal(1,
-                                "process_manager: response unexpected case; stack",
-                            );
-                            continue;
-                        },
-                    }
-                },
-            }
-=======
             match handle_message(
                 message,
                 context,
@@ -442,14 +254,13 @@
             ) {
                 Ok(()) => {},
                 Err(e) => {
-                    print_to_terminal(format!(
+                    print_to_terminal(0, format!(
                         "{}: error: {:?}",
                         process_name,
                         e,
                     ).as_str());
                 },
             };
->>>>>>> ba9f5f03
         }
     }
 }
