--- conflicted
+++ resolved
@@ -246,59 +246,6 @@
     }
 }
 
-<<<<<<< HEAD
-impl bindings::MicrokernelProcess for Component {
-    fn run_process(our_name: String, process_name: String) {
-        print_to_terminal(1, "file_transfer_one_off: begin");
-
-        let filesystem_request_type = WitProtomessageType::Request(
-            WitRequestTypeWithTarget {
-                is_expecting_response: true,
-                target_ship: &our_name,
-                target_app: "filesystem",
-            },
-        );
-
-        let mut uploading: Option<Uploading> = None;
-
-        loop {
-            let (message, context) = bindings::await_next_message();
-            let Some(ref payload_json_string) = message.payload.json else {
-                print_to_terminal(1, "file_transfer: require non-empty json payload");
-                continue;
-            };
-
-            print_to_terminal(1,
-                format!("{}: got json {}", process_name, payload_json_string).as_str()
-            );
-
-            match message.message_type {
-                WitMessageType::Request(_is_expecting_response) => {
-                    //  TODO: perms;
-                    //   only GetFile and Cancel allowed from non file_transfer
-                    //   and Cancel should probably only be allowed from same
-                    //   process as GetFile came from
-                    print_to_terminal(1, "Request");
-                    let request: FileTransferRequest =
-                        match serde_json::from_str(payload_json_string) {
-                            Ok(result) => result,
-                            Err(e) => {
-                                print_to_terminal(1, format!("couldnt parse json string: {}", e).as_str());
-                                continue;
-                            },
-                        };
-                    match request {
-                        FileTransferRequest::GetFile(get_file) => {
-                            //  1. close Append file handle, if it exists
-                            //  2. open AppendOverwrite file handle
-                            //  3. download from scratch
-
-                            print_to_terminal(1, "GetFile");
-
-                            let key = FileTransferKey {
-                                requester: our_name.clone(),
-                                server: get_file.target_ship.clone(),
-=======
 fn handle_message(
     message: WitMessage,
     context: String,
@@ -318,14 +265,14 @@
             //   only GetFile and Cancel allowed from non file_transfer
             //   and Cancel should probably only be allowed from same
             //   process as GetFile came from
-            print_to_terminal("Request");
+            print_to_terminal(1, "Request");
             match process_lib::parse_message_json(message.payload.json)? {
                 FileTransferRequest::GetFile(get_file) => {
                     //  1. close Append file handle, if it exists
                     //  2. open AppendOverwrite file handle
                     //  3. download from scratch
 
-                    print_to_terminal("GetFile");
+                    print_to_terminal(1, "GetFile");
 
                     let key = FileTransferKey {
                         requester: our_name.into(),
@@ -394,7 +341,6 @@
                             &get_file.target_ship,
                             process_name,
                             Some(&FileTransferRequest::GetPiece(FileTransferGetPiece {
->>>>>>> ba9f5f03
                                 uri_string: get_file.uri_string.clone(),
                                 chunk_size: get_file.chunk_size.clone(),
                                 piece_number,
@@ -420,13 +366,6 @@
                             ));
                         };
 
-<<<<<<< HEAD
-                            let Some(ref payload_json_string) = message.payload.json else {
-                                print_to_terminal(1,
-                                    "file_transfer: require non-empty json payload"
-                                );
-                                continue;
-=======
                         //  TODO: handle errors
                         let _ = process_lib::yield_and_await_response(
                             our_name,
@@ -438,7 +377,7 @@
                             Some(bytes),
                         )?;
 
-                        print_to_terminal(format!(
+                        print_to_terminal(1, format!(
                             "file_transfer: appended",
                         ).as_str());
 
@@ -459,7 +398,6 @@
                             let FileSystemResponse::GetMetadata(file_metadata) =
                                     process_lib::parse_message_json(message.payload.json)? else {
                                 return Err(anyhow::anyhow!("expected Response type GetMetadata"));
->>>>>>> ba9f5f03
                             };
 
                             if Some(downloading.metadata.hash) == file_metadata.hash {
@@ -476,219 +414,8 @@
                                     None,
                                 )?;
 
-<<<<<<< HEAD
-                            let mut piece_number = 0;
-                            loop {
-                                let (message, _) = bindings::yield_and_await_response((
-                                    bindings::WitProtomessage {
-                                        protomessage_type: file_transfer_request_type.clone(),
-                                        payload: &WitPayload {
-                                            json: Some(serde_json::to_string(
-                                                &FileTransferRequest::GetPiece(
-                                                    FileTransferGetPiece {
-                                                        uri_string: get_file.uri_string.clone(),
-                                                        chunk_size: get_file.chunk_size.clone(),
-                                                        piece_number,
-                                                    }
-                                                )
-                                            ).unwrap()),
-                                            bytes: None,
-                                        },
-                                    },
-                                    "",
-                                ));
-
-                                let Some(ref payload_json_string) = message.payload.json else {
-                                    print_to_terminal(1,
-                                        "file_transfer: require non-empty json payload"
-                                    );
-                                    continue;
-                                };
-
-                                let Ok(FileTransferResponse::FilePiece(file_piece)) =
-                                        serde_json::from_str(payload_json_string) else {
-                                    panic!("Response to GetPiece not FilePiece");
-                                };
-
-                                if get_file.uri_string != file_piece.uri_string {
-                                    panic!("file_transfer: GetPiece wrong uri_string");
-                                }
-                                if downloading.received_pieces.len() != piece_number as usize {
-                                    panic!("file_transfer: GetPiece wrong piece_number");
-                                }
-
-                                let Some(bytes) = message.payload.bytes else {
-                                    bail(
-                                        "GetPiece: no bytes".into(),
-                                        &our_name,
-                                        &process_name,
-                                        key.clone(),
-                                    );
-                                    continue;
-                                };
-
-                                //  TODO: handle errors
-                                let (_, _) = bindings::yield_and_await_response((
-                                    bindings::WitProtomessage {
-                                        protomessage_type: filesystem_request_type.clone(),
-                                        payload: &WitPayload {
-                                            json: Some(serde_json::to_string(
-                                                &FileSystemRequest {
-                                                    uri_string: file_piece.uri_string,
-                                                    action: FileSystemAction::Append,
-                                                }
-                                            ).unwrap()),
-                                            bytes: Some(bytes),
-                                        },
-                                    },
-                                    "",
-                                ));
-
-                                print_to_terminal(1, format!(
-                                    "file_transfer: appended",
-                                ).as_str());
-
-                                piece_number += 1;
-
-                                if downloading.metadata.number_pieces == piece_number {
-                                    //  received last piece; confirm file is good
-                                    let (message, _) = bindings::yield_and_await_response((
-                                        bindings::WitProtomessage {
-                                            protomessage_type: filesystem_request_type.clone(),
-                                            payload: &WitPayload {
-                                                json: Some(serde_json::to_string(
-                                                    &FileSystemRequest {
-                                                        uri_string: get_file.uri_string.clone(),
-                                                        action: FileSystemAction::GetMetadata,
-                                                    }
-                                                ).unwrap()),
-                                                bytes: None,
-                                            },
-                                        },
-                                        "",
-                                    ));
-
-                                    let Some(ref payload_json_string) = message.payload.json else {
-                                        print_to_terminal(1,
-                                            "file_transfer: require non-empty json payload"
-                                        );
-                                        continue;
-                                    };
-
-                                    let Ok(FileSystemResponse::GetMetadata(file_metadata)) =
-                                            serde_json::from_str(payload_json_string) else {
-                                        panic!("Response to GetMetadata not metadata");
-                                    };
-                                    if Some(downloading.metadata.hash) == file_metadata.hash {
-                                        //  file is good; clean up
-
-                                        //  TODO: error handle
-                                        let (_, _) = bindings::yield_and_await_response((
-                                            bindings::WitProtomessage {
-                                                protomessage_type: filesystem_request_type.clone(),
-                                                payload: &WitPayload {
-                                                    json: Some(serde_json::to_string(
-                                                        &FileSystemRequest {
-                                                            uri_string: get_file.uri_string.clone(),
-                                                            action: FileSystemAction::Close(
-                                                                FileSystemMode::Append
-                                                            ),
-                                                        }
-                                                    ).unwrap()),
-                                                    bytes: None,
-                                                },
-                                            },
-                                            "",
-                                        ));
-
-
-                                        print_to_terminal(1, format!(
-                                            "file_transfer: successfully downloaded {} from {}",
-                                            get_file.uri_string,
-                                            get_file.target_ship,
-                                        ).as_str());
-
-                                        bindings::yield_results(vec![
-                                            (
-                                                bindings::WitProtomessage {
-                                                    protomessage_type: WitProtomessageType::Request(
-                                                        WitRequestTypeWithTarget {
-                                                            is_expecting_response: false,
-                                                            target_ship: &get_file.target_ship,
-                                                            target_app: &process_name,
-                                                        },
-                                                    ),
-                                                    payload: &WitPayload {
-                                                        json: Some(serde_json::to_string(
-                                                            &FileTransferRequest::Done {
-                                                                uri_string: get_file.uri_string,
-                                                            }
-                                                        ).unwrap()),
-                                                        bytes: None,
-                                                    },
-                                                },
-                                                "",
-                                            ),
-                                        ].as_slice());
-
-                                        return;
-                                    }
-
-
-                                }
-                                downloading.received_pieces.push(file_piece.piece_hash);
-                            }
-
-
-                        },
-                        FileTransferRequest::Start(start) => {
-                            print_to_terminal(1, "Start");
-
-                            let chunk_size = start.chunk_size;
-
-                            let key =  FileTransferKey {
-                                requester: message.wire.source_ship,
-                                server: our_name.clone(),
-                                uri_string: start.uri_string.clone(),
-                            };
-
-                            let (message, _) = bindings::yield_and_await_response((
-                                bindings::WitProtomessage {
-                                    protomessage_type: filesystem_request_type.clone(),
-                                    payload: &WitPayload {
-                                        json: Some(serde_json::to_string(
-                                            &FileSystemRequest {
-                                                uri_string: start.uri_string.clone(),
-                                                action: FileSystemAction::GetMetadata,
-                                            }
-                                        ).unwrap()),
-                                        bytes: None,
-                                    },
-                                },
-                                "",
-                            ));
-
-                            let Some(ref payload_json_string) = message.payload.json else {
-                                print_to_terminal(1,
-                                    "file_transfer: require non-empty json payload"
-                                );
-                                continue;
-                            };
-
-                            let Ok(FileSystemResponse::GetMetadata(file_metadata)) =
-                                    serde_json::from_str(payload_json_string) else {
-                                panic!("Response to GetMetadata not metadata");
-                            };
-
-
-                            if file_metadata.uri_string != start.uri_string {
-                                //  TODO: back to panic?
-                                bail(
-                                    "GetMetadata Response non-matching uri_string".into(),
-                                    &our_name,
-=======
-
-                                print_to_terminal(format!(
+
+                                print_to_terminal(0, format!(
                                     "file_transfer: successfully downloaded {} from {}",
                                     get_file.uri_string,
                                     get_file.target_ship,
@@ -697,7 +424,6 @@
                                 process_lib::yield_one_request(
                                     false,
                                     &get_file.target_ship,
->>>>>>> ba9f5f03
                                     &process_name,
                                     Some(FileTransferRequest::Done {
                                         uri_string: get_file.uri_string.clone(),
@@ -711,114 +437,10 @@
                         downloading.received_pieces.push(file_piece.piece_hash);
                     }
 
-<<<<<<< HEAD
-                            let number_pieces = div_round_up(
-                                file_metadata.len,
-                                chunk_size
-                            ) as u32;
-                            let Some(hash) = file_metadata.hash else {
-                                bail(
-                                    "GetMetadata did not get hash from fs".into(),
-                                    &our_name,
-                                    &process_name,
-                                    key,
-                                );
-                                continue;
-                            };
-                            let metadata = FileTransferMetadata {
-                                key: key.clone(),
-                                hash,
-                                chunk_size,
-                                number_pieces,
-                                number_bytes: file_metadata.len,
-                            };
-                            uploading = Some(Uploading {
-                                    metadata: metadata.clone(),
-                                    number_sent_pieces: 0,
-                                });
-
-                            //  TODO: handle in case of errors
-                            let (_, _) = bindings::yield_and_await_response((
-                                bindings::WitProtomessage {
-                                    protomessage_type: filesystem_request_type.clone(),
-                                    payload: &WitPayload {
-                                        json: Some(serde_json::to_string(
-                                            &FileSystemRequest {
-                                                uri_string: file_metadata.uri_string,
-                                                action: FileSystemAction::Open(
-                                                    FileSystemMode::Read
-                                                ),
-                                            }
-                                        ).unwrap()),
-                                        bytes: None,
-                                    },
-                                },
-                                "",
-                            ));
-
-                            bindings::yield_results(vec![
-                                (
-                                    bindings::WitProtomessage {
-                                        protomessage_type: WitProtomessageType::Response,
-                                        payload: &WitPayload {
-                                            json: Some(serde_json::to_string(
-                                                &FileTransferResponse::Started(metadata)
-                                            ).unwrap()),
-                                            bytes: None,
-                                        },
-                                    },
-                                    "",
-                                )
-                            ].as_slice());
-                        },
-                        FileTransferRequest::GetPiece(get_piece) => {
-                            print_to_terminal(1, "GetPiece");
-
-                            let key = FileTransferKey {
-                                requester: message.wire.source_ship.clone(),
-                                server: our_name.clone(),
-                                uri_string: get_piece.uri_string.clone(),
-                            };
-
-                            let Some(ref mut uploading) = uploading else {
-                                panic!("file_transfer: GetPiece uploading must be set");
-                            };
-
-                            let (message, _) = bindings::yield_and_await_response((
-                                bindings::WitProtomessage {
-                                    protomessage_type: filesystem_request_type.clone(),
-                                    payload: &WitPayload {
-                                        json: Some(serde_json::to_string(
-                                            &FileSystemRequest {
-                                                uri_string: get_piece.uri_string.clone(),
-                                                action: FileSystemAction::ReadChunkFromOpen(
-                                                    get_piece.chunk_size,
-                                                ),
-                                            }
-                                        ).unwrap()),
-                                        bytes: None,
-                                    },
-                                },
-                                "",
-                            ));
-
-                            let Some(ref payload_json_string) = message.payload.json else {
-                                print_to_terminal(1,
-                                    "file_transfer: require non-empty json payload"
-                                );
-                                continue;
-                            };
-
-                            let Ok(FileSystemResponse::ReadChunkFromOpen(uri_hash)) =
-                                    serde_json::from_str(payload_json_string) else {
-                                panic!("Response to ReadChunkFromOpen not RCFO");
-                            };
-=======
->>>>>>> ba9f5f03
 
                 },
                 FileTransferRequest::Start(start) => {
-                    print_to_terminal("Start");
+                    print_to_terminal(1, "Start");
 
                     let chunk_size = start.chunk_size;
 
@@ -893,7 +515,7 @@
                     )?;
                 },
                 FileTransferRequest::GetPiece(get_piece) => {
-                    print_to_terminal("GetPiece");
+                    print_to_terminal(1, "GetPiece");
 
                     let key = FileTransferKey {
                         requester: message.wire.source_ship.clone(),
@@ -965,7 +587,7 @@
                     )?;
 
 
-                    print_to_terminal(format!(
+                    print_to_terminal(0, format!(
                         "file_transfer: done transferring {} to {}",
                         uri_string,
                         message.wire.source_ship,
@@ -977,7 +599,7 @@
             return Ok(MessageHandledStatus::ReadyForNext);
         },
         WitMessageType::Response => {
-            print_to_terminal("Response");
+            print_to_terminal(1, "Response");
 
             if "filesystem" == message.wire.source_app {
                 match process_lib::parse_message_json(message.payload.json)? {
@@ -1019,17 +641,9 @@
 
 impl bindings::MicrokernelProcess for Component {
     fn run_process(our_name: String, process_name: String) {
-        print_to_terminal("file_transfer_one_off: begin");
-
-<<<<<<< HEAD
-                            print_to_terminal(1, format!(
-                                "file_transfer: done transferring {} to {}",
-                                uri_string,
-                                message.wire.source_ship,
-                            ).as_str());
-=======
+        print_to_terminal(1, "file_transfer_one_off: begin");
+
         let mut uploading: Option<Uploading> = None;
->>>>>>> ba9f5f03
 
         loop {
             let (message, context) = bindings::await_next_message();
@@ -1048,75 +662,14 @@
                         },
                     }
                 },
-<<<<<<< HEAD
-                WitMessageType::Response => {
-                    print_to_terminal(1, "Response");
-
-                    if "filesystem" == message.wire.source_app {
-                        let response: FileSystemResponse = serde_json::from_str(payload_json_string).unwrap();
-                        match response {
-                            FileSystemResponse::Error(error) => {
-                                let context: FileTransferContext =
-                                        match serde_json::from_str(&context) {
-                                    Ok(c) => c,
-                                    Err(_) => {
-                                        print_to_terminal(1, format!(
-                                            "file_transfer: FileSystemError: {:?}",
-                                            error,
-                                        ).as_str());
-                                        continue;
-                                    },
-                                };
-
-                                handle_fs_error(
-                                    error,
-                                    &our_name,
-                                    &process_name,
-                                    context.key,
-                                );
-                            },
-                            _ => {
-                                panic!(
-                                    "file_transfer: unexpected filesystem Response: {:?}",
-                                    response,
-                                );
-                            },
-                        }
-                    } else if process_name == message.wire.source_app {
-                        let response: FileTransferResponse =
-                            serde_json::from_str(payload_json_string).unwrap();
-                        match response {
-                            _ => {
-                                panic!(
-                                    "file_transfer: unexpected file_transfer Response: {:?}",
-                                    response,
-                                );
-                            },
-                        }
-                    } else if "net" == message.wire.source_app {
-                        if let Ok(networking_error) =
-                                serde_json::from_str::<NetworkingError>(payload_json_string) {
-
-                            let context: FileTransferContext =
-                                serde_json::from_str(&context).unwrap();
-
-                            handle_networking_error(
-                                networking_error,
-                                &our_name,
-                                &process_name,
-                                context.key,
-                            );
-                        }
-                    }
-=======
                 Err(e) => {
                     //  TODO: should bail / Cancel
                     print_to_terminal(format!(
+                        0,
                         "{}: error: {:?}",
                         process_name,
                         e,
                     ).as_str());
->>>>>>> ba9f5f03
                 },
             };
         }
