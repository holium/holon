use std::process::Command;
use std::{
    fs, io,
    io::{Read, Write},
};

fn run_command(cmd: &mut Command) -> io::Result<()> {
    let status = cmd.status()?;
    if status.success() {
        Ok(())
    } else {
        Err(io::Error::new(io::ErrorKind::Other, "Command failed"))
    }
}

fn file_outdated<P1, P2>(input: P1, output: P2) -> io::Result<bool>
where
    P1: AsRef<std::path::Path>,
    P2: AsRef<std::path::Path>,
{
    let out_meta = std::fs::metadata(output);
    if let Ok(meta) = out_meta {
        let output_mtime = meta.modified()?;

        // if input file is more recent than our output, we are outdated
        let input_meta = fs::metadata(input)?;
        let input_mtime = input_meta.modified()?;

        Ok(input_mtime > output_mtime)
    } else {
        // output file not found, we are outdated
        Ok(true)
    }
}

fn build_app(target_path: &str, name: &str, parent_pkg_path: Option<&str>) {
    let pwd = std::env::current_dir().unwrap();

    // Copy in newly-made wit IF old one is outdated
    if file_outdated(
        format!("{}/wit/", pwd.display()),
        format!("{}/modules/{}/wit/", target_path, name),
    )
    .unwrap_or(true)
    {
        run_command(Command::new("cp").args(&["-r", "wit", target_path])).unwrap();
        // create target/bindings directory
        fs::create_dir_all(&format!("{}/target/bindings/{}", target_path, name,)).unwrap();
        // copy newly-made target.wasm into target/bindings
        run_command(Command::new("cp").args(&[
            "target.wasm",
            &format!("{}/target/bindings/{}/", target_path, name,),
        ]))
        .unwrap();
        // copy newly-made world into target/bindings
        run_command(Command::new("cp").args(&[
            "world",
            &format!("{}/target/bindings/{}/", target_path, name,),
        ]))
        .unwrap();
    }
    // Build the module targeting wasm32-wasi
    run_command(Command::new("cargo").args(&[
        "build",
        "--release",
        "--no-default-features",
        &format!("--manifest-path={}/Cargo.toml", target_path),
        "--target",
        "wasm32-wasi",
    ]))
    .unwrap();
    // Adapt module to component with adapter based on wasi_snapshot_preview1.wasm
    run_command(Command::new("wasm-tools").args(&[
        "component",
        "new",
        &format!("{}/target/wasm32-wasi/release/{}.wasm", target_path, name),
        "-o",
        &format!(
            "{}/target/wasm32-wasi/release/{}_adapted.wasm",
            target_path, name
        ),
        "--adapt",
        &format!("{}/wasi_snapshot_preview1.wasm", pwd.display()),
    ]))
    .unwrap();

    // Determine the destination for the .wasm file after embedding wit
    let wasm_dest_path = if let Some(parent_pkg) = parent_pkg_path {
        format!("{}/{}.wasm", parent_pkg, name)
    } else {
        let pkg_folder = format!("{}/pkg/", target_path);
        let _ = run_command(Command::new("mkdir").args(&["-p", &pkg_folder]));
        format!("{}/{}.wasm", pkg_folder, name)
    };

    // Embed "wit" into the component
    run_command(Command::new("wasm-tools").args(&[
        "component",
        "embed",
        "wit",
        "--world",
        "uq-process",
        &format!(
            "{}/target/wasm32-wasi/release/{}_adapted.wasm",
            target_path, name
        ),
        "-o",
        &wasm_dest_path,
    ]))
    .unwrap();
}

fn main() {
    if std::env::var("SKIP_BUILD_SCRIPT").is_ok() {
        println!("Skipping build script");
        return;
    }
    let build_enabled = std::env::var("BUILD_APPS")
        .map(|v| v == "true")
        .unwrap_or(true); // run by default

    if !build_enabled {
        return;
    }
    // only execute if one of the modules has source code changes
    const WASI_APPS: [&str; 9] = [
        "app_tracker",
        "chess",
        "homepage",
        "http_bindings",
        "http_proxy",
        "orgs",
        "qns_indexer",
        "rpc",
        "terminal",
    ];
    // NOT YET building KV, waiting for deps to be ready
    const NESTED_WASI_APPS: [(&str, &str); 2] = [
        ("key_value", "key_value"),
        ("key_value", "key_value_worker"),
    ];

    if std::env::var("REBUILD_ALL").is_ok() {
    } else {
        for name in &WASI_APPS {
            println!("cargo:rerun-if-changed=modules/{}/src", name);
            println!("cargo:rerun-if-changed=modules/{}/Cargo.toml", name);
            println!("cargo:rerun-if-changed=modules/{}/pkg/manifest.json", name);
            println!("cargo:rerun-if-changed=modules/{}/pkg/metadata.json", name);
        }
        for (outer, inner) in &NESTED_WASI_APPS {
            println!("cargo:rerun-if-changed=modules/{}/{}/src", outer, inner);
            println!(
                "cargo:rerun-if-changed=modules/{}/{}/Cargo.toml",
                outer, inner
            );
            println!("cargo:rerun-if-changed=modules/{}/pkg/manifest.json", outer);
            println!("cargo:rerun-if-changed=modules/{}/pkg/metadata.json", outer);
        }
    }

    let pwd = std::env::current_dir().unwrap();
    // Create target.wasm (compiled .wit) & world
    run_command(Command::new("wasm-tools").args(&[
        "component",
        "wit",
        &format!("{}/wit/", pwd.display()),
        "-o",
        "target.wasm",
        "--wasm",
    ]))
    .unwrap();
    run_command(Command::new("touch").args(&[&format!("{}/world", pwd.display())])).unwrap();

    // Build wasm32-wasi apps.
    let modules_dir = format!("{}/modules", pwd.display());
    for entry in std::fs::read_dir(&modules_dir).unwrap() {
        let entry_path = entry.unwrap().path();
        let package_name = entry_path.file_name().unwrap().to_str().unwrap();
        // NOT YET building KV, waiting for deps to be ready
<<<<<<< HEAD
        // if package_name == "key_value" {
        //     return;
        // }
=======
        if package_name == "key_value" {
            continue;
        }
>>>>>>> 8d2f1898

        // If Cargo.toml is present, build the app
        let parent_pkg_path = format!("{}/pkg", entry_path.display());
        if entry_path.join("Cargo.toml").exists() {
            build_app(&entry_path.display().to_string(), &package_name, None);
        } else if entry_path.is_dir() {
            fs::create_dir_all(&parent_pkg_path).unwrap();

            // Otherwise, consider it a directory containing subdirectories with potential apps
            for sub_entry in std::fs::read_dir(&entry_path).unwrap() {
                let sub_entry_path = sub_entry.unwrap().path();
                if sub_entry_path.join("Cargo.toml").exists() {
                    build_app(
                        &sub_entry_path.display().to_string(),
                        &sub_entry_path.file_name().unwrap().to_str().unwrap(),
                        Some(&parent_pkg_path),
                    );
                }
            }
        }

        // After processing all sub-apps, zip the parent's pkg/ directory
        let writer = std::fs::File::create(format!(
            "{}/target/{}.zip",
            pwd.display(),
            entry_path.file_name().unwrap().to_str().unwrap()
        ))
        .unwrap();
        let options = zip::write::FileOptions::default()
            .compression_method(zip::CompressionMethod::Stored)
            .unix_permissions(0o755);
        let mut zip = zip::ZipWriter::new(writer);
        for sub_entry in walkdir::WalkDir::new(&parent_pkg_path) {
            let sub_entry = sub_entry.unwrap();
            let path = sub_entry.path();
            let name = path
                .strip_prefix(std::path::Path::new(&parent_pkg_path))
                .unwrap();

            // Write a directory or file to the ZIP archive
            if path.is_file() {
                zip.start_file(name.to_string_lossy().into_owned(), options)
                    .unwrap();
                let mut file = std::fs::File::open(path).unwrap();
                let mut buffer = Vec::new();
                file.read_to_end(&mut buffer).unwrap();
                zip.write_all(&buffer).unwrap();
            } else if name.as_os_str().len() != 0 {
                zip.add_directory(name.to_string_lossy().into_owned(), options)
                    .unwrap();
            }
        }
        zip.finish().unwrap();
    }
}<|MERGE_RESOLUTION|>--- conflicted
+++ resolved
@@ -177,16 +177,10 @@
     for entry in std::fs::read_dir(&modules_dir).unwrap() {
         let entry_path = entry.unwrap().path();
         let package_name = entry_path.file_name().unwrap().to_str().unwrap();
-        // NOT YET building KV, waiting for deps to be ready
-<<<<<<< HEAD
+        // // NOT YET building KV, waiting for deps to be ready
         // if package_name == "key_value" {
-        //     return;
+        //     continue;
         // }
-=======
-        if package_name == "key_value" {
-            continue;
-        }
->>>>>>> 8d2f1898
 
         // If Cargo.toml is present, build the app
         let parent_pkg_path = format!("{}/pkg", entry_path.display());
