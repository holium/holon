use std::{collections::HashMap, sync::Arc};
use tokio::net::TcpListener;
use tokio::sync::{mpsc, RwLock};
use std::env;

use ethers::prelude::*;

use crate::types::*;

mod types;
mod terminal;
mod websockets;
mod microkernel;
mod blockchain;
<<<<<<< HEAD
mod engine;
=======
mod filesystem;
>>>>>>> d9e8177c

const EVENT_LOOP_CHANNEL_CAPACITY: usize = 10_000;
const TERMINAL_CHANNEL_CAPACITY: usize = 32;
const WEBSOCKET_SENDER_CHANNEL_CAPACITY: usize = 100;
const FILESYSTEM_CHANNEL_CAPACITY: usize = 32;

#[tokio::main]
async fn main() {
    // For use with https://github.com/tokio-rs/console
    // console_subscriber::init();

    let args: Vec<String> = env::args().collect();
    let our_name: String = args[1].clone();

    // kernel receives system messages via this channel, all other modules send messages
    let (kernel_message_sender, kernel_message_receiver): (MessageSender, MessageReceiver) =
        mpsc::channel(EVENT_LOOP_CHANNEL_CAPACITY);
    // websocket sender receives send messages via this channel, kernel send messages
    let (wss_message_sender, wss_message_receiver): (MessageSender, MessageReceiver) =
        mpsc::channel(WEBSOCKET_SENDER_CHANNEL_CAPACITY);
    // filesystem receives request messages via this channel, kernel sends messages
    let (fs_message_sender, fs_message_receiver): (MessageSender, MessageReceiver) =
        mpsc::channel(FILESYSTEM_CHANNEL_CAPACITY);
    // terminal receives prints via this channel, all other modules send prints
    let (print_sender, print_receiver): (PrintSender, PrintReceiver) =
        mpsc::channel(TERMINAL_CHANNEL_CAPACITY);

    let uqchain = engine::UqChain::new();
    let my_txn: engine::Transaction = engine::Transaction {
                                        from: "0x0000000000000000000000000000000000000000000000000000000000001234".parse().unwrap(),
                                        signature: None,
                                        to: "0x0000000000000000000000000000000000000000000000000000000000005678".parse().unwrap(),
                                        town_id: 0,
                                        calldata: serde_json::to_value("hi").unwrap(),
                                        nonce: U256::from(1),
                                        gas_price: U256::from(0),
                                        gas_limit: U256::from(0),
                                    };
    let _ = uqchain.run_batch(vec![my_txn]);

    // this will be replaced with actual chain reading
    let blockchain = std::fs::File::open("blockchain.json")
        .expect("couldn't read from the chain lolz");
    let json: serde_json::Value = serde_json::from_reader(blockchain)
        .expect("blockchain.json should be proper JSON");
    let pki = serde_json::from_value::<BlockchainPKI>(json)
        .expect("should be a list of peers");
    let mut peermap = HashMap::new();
    for (name, id) in pki {
        peermap.insert(
            name.clone(),
            Peer {
                name: id.name,
                url: id.url,
                port: id.port,
                connection: None,
            },
        );
    }

    let our_port: u16 = peermap
        .get(&our_name)
        .expect("must use a name in blockchain.json")
        .port;

    let peers: Peers = Arc::new(RwLock::new(peermap));

    let tcp_listener = TcpListener::bind(format!("0.0.0.0:{}", our_port))
        .await
        .expect("Can't listen");

    /*  we are currently running 4 I/O modules:
     *      terminal,
     *      websocket listener,
     *      websocket sender,
     *      filesystem,
     *  the kernel module will handle our userspace processes and receives
     *  all "messages", the basic message format for uqbar.
     *
     *  future modules: UDP I/O, ..?
     *
     *  if any of these modules fail, the program exits with an error.
     */
    let quit: String = tokio::select! {
        term = terminal::terminal(
            &our_name,
            kernel_message_sender.clone(),
            print_receiver,
        ) => match term {
            Ok(_) => "graceful shutdown".to_string(),
            Err(e) => format!("exiting with error: {:?}", e),
        },
        _ = microkernel::kernel(
            &our_name,
            kernel_message_sender.clone(),
            print_sender.clone(),
            kernel_message_receiver,
            wss_message_sender.clone(),
            fs_message_sender.clone(),
        ) => { "microkernel died".to_string() },
        _ = websockets::ws_listener(
            kernel_message_sender.clone(),
            print_sender.clone(),
            tcp_listener
        ) => { "websocket listener died".to_string() },
        _ = websockets::ws_sender(
            peers.clone(),
            print_sender.clone(),
            wss_message_receiver
        ) => { "websocket sender died".to_string() },
        _ = filesystem::fs_sender(
            &our_name,
            kernel_message_sender.clone(),
            print_sender.clone(),
            fs_message_receiver
        ) => { "".to_string() },
    };

    println!("{}", quit);
}<|MERGE_RESOLUTION|>--- conflicted
+++ resolved
@@ -12,11 +12,8 @@
 mod websockets;
 mod microkernel;
 mod blockchain;
-<<<<<<< HEAD
 mod engine;
-=======
 mod filesystem;
->>>>>>> d9e8177c
 
 const EVENT_LOOP_CHANNEL_CAPACITY: usize = 10_000;
 const TERMINAL_CHANNEL_CAPACITY: usize = 32;
