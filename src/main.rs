--- conflicted
+++ resolved
@@ -28,10 +28,7 @@
 mod register;
 mod terminal;
 mod types;
-<<<<<<< HEAD
 mod vfs;
-=======
->>>>>>> 93543ef7
 
 const EVENT_LOOP_CHANNEL_CAPACITY: usize = 10_000;
 const EVENT_LOOP_DEBUG_CHANNEL_CAPACITY: usize = 50;
@@ -124,11 +121,7 @@
         MessageReceiver,
     ) = mpsc::channel(VFS_CHANNEL_CAPACITY);
     // encryptor handles end-to-end encryption for client messages
-<<<<<<< HEAD
     let (encryptor_sender, encryptor_receiver): (MessageSender,MessageReceiver) =
-=======
-    let (encryptor_sender, encryptor_receiver): (MessageSender, MessageReceiver) =
->>>>>>> 93543ef7
         mpsc::channel(ENCRYPTOR_CHANNEL_CAPACITY);
     // terminal receives prints via this channel, all other modules send prints
     let (print_sender, print_receiver): (PrintSender, PrintReceiver) =
