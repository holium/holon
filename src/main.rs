use aes_gcm::{
    aead::{Aead, AeadCore, KeyInit, OsRng},
    Aes256Gcm, Key,
};
use anyhow::Result;
use lazy_static::__Deref;
use reqwest;
use ring::pbkdf2;
use ring::pkcs8::Document;
use ring::signature::{self, KeyPair};
use std::collections::HashMap;
use std::env;
use std::num::NonZeroU32;
use std::sync::Arc;
use tokio::sync::{mpsc, oneshot, RwLock};
use tokio::{fs, time::timeout};

use crate::register::{DISK_KEY_SALT, ITERATIONS};
use crate::types::*;

mod encryptor;
mod filesystem;
mod http_client;
mod http_server;
mod kernel;
mod net;
mod register;
mod terminal;
mod types;

const EVENT_LOOP_CHANNEL_CAPACITY: usize = 10_000;
const EVENT_LOOP_DEBUG_CHANNEL_CAPACITY: usize = 50;
const TERMINAL_CHANNEL_CAPACITY: usize = 32;
const WEBSOCKET_SENDER_CHANNEL_CAPACITY: usize = 100_000;
const FILESYSTEM_CHANNEL_CAPACITY: usize = 32;
const HTTP_CHANNEL_CAPACITY: usize = 32;
const HTTP_CLIENT_CHANNEL_CAPACITY: usize = 32;
const ENCRYPTOR_CHANNEL_CAPACITY: usize = 32;

const VERSION: &str = env!("CARGO_PKG_VERSION");

static PBKDF2_ALG: pbkdf2::Algorithm = pbkdf2::PBKDF2_HMAC_SHA256; // TODO maybe look into Argon2

async fn indexing(
    blockchain_url: String,
    pki: OnchainPKI,
    _print_sender: PrintSender,
) -> Result<()> {
    let mut interval = tokio::time::interval(std::time::Duration::from_secs(1));
    loop {
        interval.tick().await;
        let response = match reqwest::get(&blockchain_url).await {
            Ok(response) => {
                if response.status().is_success() {
                    response
                } else {
                    continue;
                }
            }
            Err(_) => continue,
        };
        let json = match response.json::<serde_json::Value>().await {
            Ok(json) => json,
            Err(_) => continue,
        };
        let mut pki = pki.write().await;
        *pki = match serde_json::from_value::<HashMap<String, Identity>>(json) {
            Ok(pki) => pki,
            Err(_) => continue,
        };
    }
}

#[tokio::main]
async fn main() {
    // For use with https://github.com/tokio-rs/console
    // console_subscriber::init();

    // DEMO ONLY: remove all CLI arguments
    let args: Vec<String> = env::args().collect();
    let home_directory_path = &args[1];
    // let home_directory_path = "home";
    // create home directory if it does not already exist
    if let Err(e) = fs::create_dir_all(home_directory_path).await {
        panic!("failed to create home directory: {:?}", e);
    }
    // read PKI from HTTP endpoint served by RPC
    let blockchain_url = &args[2];
    // let blockchain_url = "http://147.135.114.167:8083/blockchain.json";

    // kernel receives system messages via this channel, all other modules send messages
    let (kernel_message_sender, kernel_message_receiver): (MessageSender, MessageReceiver) =
        mpsc::channel(EVENT_LOOP_CHANNEL_CAPACITY);
    // networking module sends error messages to kernel
    let (network_error_sender, network_error_receiver): (NetworkErrorSender, NetworkErrorReceiver) =
        mpsc::channel(EVENT_LOOP_CHANNEL_CAPACITY);
    // kernel receives debug messages via this channel, terminal sends messages
    let (kernel_debug_message_sender, kernel_debug_message_receiver): (DebugSender, DebugReceiver) =
        mpsc::channel(EVENT_LOOP_DEBUG_CHANNEL_CAPACITY);
    // websocket sender receives send messages via this channel, kernel send messages
    let (net_message_sender, net_message_receiver): (MessageSender, MessageReceiver) =
        mpsc::channel(WEBSOCKET_SENDER_CHANNEL_CAPACITY);
    // filesystem receives request messages via this channel, kernel sends messages
    let (fs_message_sender, fs_message_receiver): (MessageSender, MessageReceiver) =
        mpsc::channel(FILESYSTEM_CHANNEL_CAPACITY.clone());
    // http server channel w/ websockets (eyre)
    let (http_server_sender, http_server_receiver): (MessageSender, MessageReceiver) =
        mpsc::channel(HTTP_CHANNEL_CAPACITY);
    // http client performs http requests on behalf of processes
    let (http_client_sender, http_client_receiver): (MessageSender, MessageReceiver) =
        mpsc::channel(HTTP_CLIENT_CHANNEL_CAPACITY);
    // encryptor handles end-to-end encryption for client messages
    let (encryptor_sender, encryptor_receiver): (MessageSender, MessageReceiver) =
        mpsc::channel(ENCRYPTOR_CHANNEL_CAPACITY);
    // terminal receives prints via this channel, all other modules send prints
    let (print_sender, print_receiver): (PrintSender, PrintReceiver) =
        mpsc::channel(TERMINAL_CHANNEL_CAPACITY);

    let (pki, local): (OnchainPKI, bool) = 'get_chain: {
        if let Ok(response) = reqwest::get(blockchain_url).await {
            if response.status().is_success() {
                if let Ok(pki) = response.json::<HashMap<String, Identity>>().await {
                    break 'get_chain (Arc::new(RwLock::new(pki)), false);
                }
            }
        }
        println!(
            "\x1b[38;5;196mfailed to fetch PKI from {}, falling back to local blockchain.json\x1b[0m",
            blockchain_url
        );
        let blockchain = std::fs::File::open("blockchain.json").unwrap();
        let json: serde_json::Value = serde_json::from_reader(blockchain).unwrap();
        (
            Arc::new(RwLock::new(
                serde_json::from_value::<HashMap<String, Identity>>(json).unwrap(),
            )),
            true,
        )
    };

    println!("finding public IP address...");
    let our_ip = {
        if let Ok(Some(ip)) = timeout(std::time::Duration::from_secs(5), public_ip::addr_v4()).await
        {
            ip.to_string()
        } else {
            println!(
                "\x1b[38;5;196mfailed to find public IPv4 address: booting as a routed node\x1b[0m"
            );
            "localhost".into()
        }
    };

    // check if we have keys saved on disk, encrypted
    // if so, prompt user for "password" to decrypt with

    // once password is received, use to decrypt local keys file,
    // and pass the keys into boot process as is done in registration.

    // NOTE: when we log in, we MUST check the PKI to make sure our
    // information matches what we think it should be. this includes
    // username, address, networking key, and routing info.
    // if any do not match, we should prompt user to create a "transaction"
    // that updates their PKI info on-chain.
    let http_server_port = http_server::find_open_port(8080).await.unwrap();
    let (kill_tx, kill_rx) = oneshot::channel::<bool>();
    let keyfile = fs::read(format!("{}/.network.keys", home_directory_path)).await;

    let (our, networking_keypair, jwt_secret_bytes): (
        Identity,
        signature::Ed25519KeyPair,
        Vec<u8>,
    ) = if keyfile.is_ok() {
        // LOGIN flow
        // get username, keyfile, and jwt_secret from disk
        let (username, key, jwt_secret) =
            bincode::deserialize::<(String, Vec<u8>, Vec<u8>)>(&keyfile.unwrap()).unwrap();

        println!(
            "\u{1b}]8;;{}\u{1b}\\{}\u{1b}]8;;\u{1b}\\",
            format!("http://localhost:{}/login", http_server_port),
            format!(
                "Welcome back, {}. Click here to log in to your node.",
                username
            ),
        );
        println!("(http://localhost:{}/login)", http_server_port);
        if our_ip != "localhost" {
            println!(
                "(if on a remote machine: http://{}:{}/login)",
                our_ip, http_server_port
            );
        }

        let (tx, mut rx) = mpsc::channel::<(signature::Ed25519KeyPair, Vec<u8>)>(1);
        let (networking_keypair, jwt_secret_bytes) = tokio::select! {
            _ = register::login(
                tx,
                kill_rx,
                key,
                jwt_secret,
                http_server_port,
                &username
            ) => panic!("login failed"),
            (networking_keypair, jwt_secret_bytes) = async {
                while let Some(fin) = rx.recv().await {
                    return fin
                }
                panic!("login failed")
            } => (networking_keypair, jwt_secret_bytes),
        };

        // check if Identity for this username has correct networking keys,
        // if not, prompt user to reset them. TODO
        let pki_read = pki.read().await;
        let our_identity = match pki_read.get(&username) {
            Some(identity) => identity,
            None => panic!(
                "TODO prompt registration: no identity found for username {}",
                username
            ),
        };

        (our_identity.clone(), networking_keypair, jwt_secret_bytes)
    } else {
        // REGISTER flow
        println!(
            "\u{1b}]8;;{}\u{1b}\\{}\u{1b}]8;;\u{1b}\\",
            format!("http://localhost:{}/register", http_server_port),
            "Click here to register your node.",
        );
        println!("(http://localhost:{}/register)", http_server_port);
        if our_ip != "localhost" {
            println!(
                "(if on a remote machine: http://{}:{}/register)",
                our_ip, http_server_port
            );
        }

        let (tx, mut rx) = mpsc::channel::<(Registration, Document, Vec<u8>, String)>(1);
        let (registration, serialized_networking_keypair, jwt_secret_bytes, signature) = tokio::select! {
            _ = register::register(tx, kill_rx, http_server_port, http_server_port, pki.clone())
                => panic!("registration failed"),
            (registration, serialized_networking_keypair, jwt_secret_bytes, signature) = async {
                while let Some(fin) = rx.recv().await {
                    return fin
                }
                panic!("registration failed")
            } => (registration, serialized_networking_keypair, jwt_secret_bytes, signature),
        };

        println!("generating disk encryption keys...");
        let mut disk_key: DiskKey = [0u8; CREDENTIAL_LEN];
        pbkdf2::derive(
            PBKDF2_ALG,
            NonZeroU32::new(ITERATIONS).unwrap(),
            DISK_KEY_SALT,
            registration.password.as_bytes(),
            &mut disk_key,
        );
        println!(
            "saving encrypted networking keys to {}/.network.keys",
            home_directory_path
        );
        let key = Key::<Aes256Gcm>::from_slice(&disk_key);
        let cipher = Aes256Gcm::new(&key);
        let nonce = Aes256Gcm::generate_nonce(&mut OsRng); // 96-bits; unique per message
        let ciphertext: Vec<u8> = cipher
            .encrypt(&nonce, serialized_networking_keypair.as_ref())
            .unwrap();
        let networking_keypair =
            signature::Ed25519KeyPair::from_pkcs8(serialized_networking_keypair.as_ref()).unwrap();

        let jwtciphertext: Vec<u8> = cipher.encrypt(&nonce, jwt_secret_bytes.as_ref()).unwrap();

        // TODO: if IP is localhost, assign a router...
        let hex_pubkey = hex::encode(networking_keypair.public_key().as_ref());
        let ws_port = http_server::find_open_port(9000).await.unwrap();
        let our = Identity {
            name: registration.username.clone(),
            address: registration.address.clone(),
            networking_key: hex_pubkey.clone(),
            ws_routing: if our_ip == "localhost" || !registration.direct {
                None
            } else {
                Some((our_ip.clone(), ws_port))
            },
            allowed_routers: if our_ip == "localhost" || !registration.direct {
                vec!["rolr1".into(), "rolr2".into(), "rolr3".into()]
            } else {
                vec![]
            },
        };

        let id_transaction = IdentityTransaction {
            from: registration.address.clone(),
            signature: Some(signature),
            to: "0x0".into(),
            town_id: 0,
            calldata: our.clone(),
            nonce: "0".into(),
        };

        // make POST
        if !local {
            let response = reqwest::Client::new()
                .post(blockchain_url)
                .body(bincode::serialize(&id_transaction).unwrap())
                .send()
                .await
                .unwrap();

            assert!(response.status().is_success());
        } else {
            pki.write().await.insert(our.name.clone(), our.clone());
            fs::write(
                "blockchain.json",
                serde_json::to_string(&*pki.read().await).unwrap(),
            )
            .await
            .unwrap();
        }
        println!("\"posting\" \"transaction\" to \"blockchain\"...");
        std::thread::sleep(std::time::Duration::from_secs(5));
        fs::write(
            format!("{}/.network.keys", home_directory_path),
            bincode::serialize(&(
                registration.username.clone(),
                [nonce.deref().to_vec(), ciphertext].concat(),
                [nonce.deref().to_vec(), jwtciphertext].concat(),
            ))
            .unwrap(),
        )
        .await
        .unwrap();

        println!("registration complete!");
        (our, networking_keypair, jwt_secret_bytes)
    };
    //  bootstrap FS.
    let _ = print_sender
        .send(Printout {
            verbosity: 0,
            content: "bootstrapping fs...".to_string(),
        })
        .await;

<<<<<<< HEAD
    let (kernel_process_map, manifest, wal, fs_directory) =
        lfs::bootstrap(our.name.clone(), home_directory_path.clone())
            .await
            .expect("fs bootstrap failed!");
=======
    let (kernel_process_map, manifest) = filesystem::bootstrap(home_directory_path.clone())
        .await
        .expect("fs bootstrap failed!");
>>>>>>> 010e1d10

    let _ = kill_tx.send(true);
    let _ = print_sender
        .send(Printout {
            verbosity: 0,
            content: format!("{}.. now online", our.name),
        })
        .await;
    let _ = print_sender
        .send(Printout {
            verbosity: 0,
            content: format!("our networking public key: {}", our.networking_key),
        })
        .await;

    /*
     *  the kernel module will handle our userspace processes and receives
     *  all "messages", the basic message format for uqbar.
     *
     *  if any of these modules fail, the program exits with an error.
     */
    let networking_keypair_arc = Arc::new(networking_keypair);

    let mut tasks = tokio::task::JoinSet::<Result<()>>::new();
    tasks.spawn(kernel::kernel(
        our.clone(),
        networking_keypair_arc.clone(),
        home_directory_path.into(),
        kernel_process_map,
        kernel_message_sender.clone(),
        print_sender.clone(),
        kernel_message_receiver,
        network_error_receiver,
        kernel_debug_message_receiver,
        net_message_sender.clone(),
        fs_message_sender,
        http_server_sender,
        http_client_sender,
        encryptor_sender,
    ));
    tasks.spawn(net::networking(
        our.clone(),
        our_ip,
        networking_keypair_arc.clone(),
        pki.clone(),
        kernel_message_sender.clone(),
        network_error_sender,
        print_sender.clone(),
        net_message_receiver,
    ));
    tasks.spawn(indexing(
        blockchain_url.clone(),
        pki.clone(),
        print_sender.clone(),
    ));
    tasks.spawn(filesystem::fs_sender(
        our.name.clone(),
        manifest,
        kernel_message_sender.clone(),
        print_sender.clone(),
        fs_message_receiver,
    ));
    tasks.spawn(http_server::http_server(
        our.name.clone(),
        http_server_port,
        jwt_secret_bytes.clone(),
        http_server_receiver,
        kernel_message_sender.clone(),
        print_sender.clone(),
    ));
    tasks.spawn(http_client::http_client(
        our.name.clone(),
        kernel_message_sender.clone(),
        http_client_receiver,
        print_sender.clone(),
    ));
    tasks.spawn(encryptor::encryptor(
        our.name.clone(),
        networking_keypair_arc.clone(),
        kernel_message_sender.clone(),
        encryptor_receiver,
        print_sender.clone(),
    ));
    // if a runtime task exits, try to recover it,
    // unless it was terminal signaling a quit
    let quit_msg: String = tokio::select! {
        Some(res) = tasks.join_next() => {
            if let Err(e) = res {
                format!("what does this mean? {:?}", e)
            } else if let Ok(Err(e)) = res {
                format!(
                    "\x1b[38;5;196muh oh, a kernel process crashed: {}\x1b[0m",
                    e
                )
                // TODO restart the task
            } else {
                format!("what does this mean???")
                // TODO restart the task
            }
        }
        quit = terminal::terminal(
            our.clone(),
            VERSION,
            home_directory_path.into(),
            kernel_message_sender.clone(),
            kernel_debug_message_sender,
            print_sender.clone(),
            print_receiver,
        ) => {
            match quit {
                Ok(_) => "graceful exit".into(),
                Err(e) => e.to_string(),
            }
        }
    };
    // gracefully abort all running processes in kernel
    let _ = kernel_message_sender
        .send(KernelMessage {
            id: 0,
            source: Address {
                node: our.name.clone(),
                process: ProcessId::Name("kernel".into()),
            },
            target: Address {
                node: our.name.clone(),
                process: ProcessId::Name("kernel".into()),
            },
            rsvp: None,
            message: Message::Request(Request {
                inherit: false,
                expects_response: false,
                ipc: Some(serde_json::to_string(&KernelCommand::Shutdown).unwrap()),
                metadata: None,
            }),
            payload: None,
        })
        .await;
    // abort all remaining tasks
    tasks.shutdown().await;
    let _ = crossterm::terminal::disable_raw_mode();
    println!("");
    println!("\x1b[38;5;196m{}\x1b[0m", quit_msg);
    return;
}<|MERGE_RESOLUTION|>--- conflicted
+++ resolved
@@ -345,16 +345,9 @@
         })
         .await;
 
-<<<<<<< HEAD
-    let (kernel_process_map, manifest, wal, fs_directory) =
-        lfs::bootstrap(our.name.clone(), home_directory_path.clone())
-            .await
-            .expect("fs bootstrap failed!");
-=======
-    let (kernel_process_map, manifest) = filesystem::bootstrap(home_directory_path.clone())
+    let (kernel_process_map, manifest) = filesystem::bootstrap(our.name.clone(), home_directory_path.clone())
         .await
         .expect("fs bootstrap failed!");
->>>>>>> 010e1d10
 
     let _ = kill_tx.send(true);
     let _ = print_sender
