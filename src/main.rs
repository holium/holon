--- conflicted
+++ resolved
@@ -18,16 +18,11 @@
 use crate::register::{DISK_KEY_SALT, ITERATIONS};
 use crate::types::*;
 
+mod eth_rpc;
 mod filesystem;
 mod http_client;
 mod http_server;
-<<<<<<< HEAD
-mod eth_rpc;
-mod microkernel;
-mod net;
-=======
 mod kernel;
->>>>>>> 6169c198
 mod lfs;
 mod net;
 mod register;
@@ -97,20 +92,6 @@
 
     // TODO this should be injected into net from a process
     let (pki, local): (OnchainPKI, bool) = 'get_chain: {
-<<<<<<< HEAD
-=======
-        if let Ok(response) = reqwest::get(blockchain_url).await {
-            if response.status().is_success() {
-                if let Ok(pki) = response.json::<HashMap<String, Identity>>().await {
-                    break 'get_chain (Arc::new(RwLock::new(pki)), false);
-                }
-            }
-        }
-        println!(
-            "\x1b[38;5;196mfailed to fetch PKI from {}, falling back to local blockchain.json\x1b[0m",
-            blockchain_url
-        );
->>>>>>> 6169c198
         let blockchain = std::fs::File::open("blockchain.json").unwrap();
         let json: serde_json::Value = serde_json::from_reader(blockchain).unwrap();
         (
@@ -485,7 +466,6 @@
         http_client_message_receiver,
         print_sender.clone(),
     ));
-<<<<<<< HEAD
     let eth_rpc_handle = tokio::spawn(eth_rpc::eth_rpc(
         our.name.clone(),
         rpc_url.clone(),
@@ -493,9 +473,7 @@
         eth_rpc_receiver,
         print_sender.clone(),
     ));
-=======
     // TODO: abort all these so graceful shutdown doesn't look like a crash
->>>>>>> 6169c198
     let quit = tokio::select! {
         term = terminal::terminal(
             &our,
@@ -509,23 +487,14 @@
             Ok(_) => "graceful shutdown".to_string(),
             Err(e) => format!("exiting with error: {:?}", e),
         },
-<<<<<<< HEAD
-        _ = kernel_handle => {"".into()},
-        _ = net_handle => {"".into()},
-        _ = fs_handle => {"".into()},
-        _ = http_server_handle => {"".into()},
-        _ = http_client_handle => {"".into()},
-        _ = eth_rpc_handle => {"".into()},
-        _ = lfs_handle => {"".into()},
-=======
         _ = kernel_handle      => {"fatal: kernel exit".into()},
         _ = net_handle         => {"fatal: net exit".into()},
         _ = indexing_handle    => {"fatal: indexer exit".into()},
         _ = fs_handle          => {"fatal: fs exit".into()},
         _ = http_server_handle => {"fatal: http_server exit".into()},
         _ = http_client_handle => {"fatal: http_client exit".into()},
+        _ = eth_rpc_handle     => {"fatal: eth_rpc exit".into()},
         _ = lfs_handle         => {"fatal: lfs exit".into()},
->>>>>>> 6169c198
     };
     let _ = crossterm::terminal::disable_raw_mode();
     println!("");
