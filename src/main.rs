--- conflicted
+++ resolved
@@ -63,9 +63,6 @@
                                     };
     let _ = uqchain.run_batch(vec![my_txn]);
 
-<<<<<<< HEAD
-    /*  we are currently running 2 I/O modules: terminal, websocket
-=======
     // this will be replaced with actual chain reading
     let blockchain = std::fs::File::open("blockchain.json")
         .expect("couldn't read from the chain lolz");
@@ -102,7 +99,6 @@
      *      websocket listener,
      *      websocket sender,
      *      filesystem,
->>>>>>> b3bff852
      *  the kernel module will handle our userspace processes and receives
      *  all "messages", the basic message format for uqbar.
      *
@@ -111,20 +107,8 @@
      *  if any of these modules fail, the program exits with an error.
      */
     let quit: String = tokio::select! {
-<<<<<<< HEAD
-        term = terminal::terminal(&our, kernel_card_sender.clone(), print_receiver) => match term {
-            Ok(_) => "graceful shutdown".to_string(),
-            Err(e) => format!("exiting with error: {:?}", e),
-        },
-        _ = microkernel::kernel(&our, kernel_card_sender.clone(), print_sender.clone(), kernel_card_receiver, wss_card_sender.clone()) => {
-            "microkernel died".to_string()
-        },
-        _ = websockets::websockets(&our, &pki, wss_card_receiver, kernel_card_sender, print_sender) => {
-            "websocket sender died".to_string()
-        }
-=======
         term = terminal::terminal(
-            &our_name,
+            &our,
             kernel_message_sender.clone(),
             print_receiver,
         ) => match term {
@@ -132,22 +116,19 @@
             Err(e) => format!("exiting with error: {:?}", e),
         },
         _ = microkernel::kernel(
-            &our_name,
+            &our,
             kernel_message_sender.clone(),
             print_sender.clone(),
             kernel_message_receiver,
             wss_message_sender.clone(),
             fs_message_sender.clone(),
         ) => { "microkernel died".to_string() },
-        _ = websockets::ws_listener(
-            kernel_message_sender.clone(),
-            print_sender.clone(),
-            tcp_listener
-        ) => { "websocket listener died".to_string() },
-        _ = websockets::ws_sender(
-            peers.clone(),
-            print_sender.clone(),
-            wss_message_receiver
+        _ = websockets::websockets(
+            &our,
+            &pki,
+            wss_card_receiver,
+            kernel_card_sender,
+            print_sender,
         ) => { "websocket sender died".to_string() },
         _ = filesystem::fs_sender(
             &our_name,
@@ -155,7 +136,6 @@
             print_sender.clone(),
             fs_message_receiver
         ) => { "".to_string() },
->>>>>>> b3bff852
     };
 
     println!("{}", quit);
