use anyhow::Result;
use serde::{Deserialize, Serialize};
use std::collections::{HashMap, VecDeque};
use std::future::Future;
use std::pin::Pin;
use tokio::sync::mpsc;
use tokio::task::JoinHandle;
use wasmtime::component::*;
use wasmtime::{Config, Engine, Store, WasmBacktraceDetails};

use wasmtime_wasi::preview2::{DirPerms, FilePerms, Table, WasiCtx, WasiCtxBuilder, WasiView};

use crate::types as t;
//  WIT errors when `use`ing interface unless we import this and implement Host for Process below
use crate::kernel::component::uq_process::types as wit;
use crate::kernel::component::uq_process::types::Host;

mod utils;
use crate::kernel::utils::*;

bindgen!({
    path: "wit",
    world: "uq-process",
    async: true,
});
const PROCESS_CHANNEL_CAPACITY: usize = 100;

pub type ProcessMessageSender =
    tokio::sync::mpsc::Sender<Result<t::KernelMessage, t::WrappedNetworkError>>;
pub type ProcessMessageReceiver =
    tokio::sync::mpsc::Receiver<Result<t::KernelMessage, t::WrappedNetworkError>>;

struct Process {
    metadata: t::ProcessMetadata,
    recv_in_process: ProcessMessageReceiver,
    send_to_loop: t::MessageSender,
    send_to_terminal: t::PrintSender,
    prompting_message: Option<t::KernelMessage>,
    contexts: HashMap<u64, ProcessContext>,
    message_queue: VecDeque<Result<t::KernelMessage, t::WrappedNetworkError>>,
}

#[derive(Clone, Debug)]
struct ProcessContext {
    // store ultimate in order to set prompting message if needed
    prompting_message: Option<t::KernelMessage>,
    // can be empty if a request doesn't set context, but still needs to inherit
    context: Option<t::Context>,
}

struct ProcessWasi {
    process: Process,
    table: Table,
    wasi: WasiCtx,
}

#[derive(Serialize, Deserialize)]
struct StartProcessMetadata {
    source: t::Address,
    process_id: Option<t::ProcessId>,
    wasm_bytes_handle: u128,
    on_panic: t::OnPanic,
}

//  live in event loop
type Senders = HashMap<t::ProcessId, ProcessSender>;
//  handles are for managing liveness, map is for persistence and metadata.
type ProcessHandles = HashMap<t::ProcessId, JoinHandle<Result<()>>>;
type ProcessMap = HashMap<t::ProcessId, (u128, t::OnPanic)>;

enum ProcessSender {
    Runtime(t::MessageSender),
    Userspace(ProcessMessageSender),
}

impl Host for ProcessWasi {}

impl WasiView for ProcessWasi {
    fn table(&self) -> &Table {
        &self.table
    }
    fn table_mut(&mut self) -> &mut Table {
        &mut self.table
    }
    fn ctx(&self) -> &WasiCtx {
        &self.wasi
    }
    fn ctx_mut(&mut self) -> &mut WasiCtx {
        &mut self.wasi
    }
}

///
/// intercept wasi random
///

#[async_trait::async_trait]
impl wasi::random::insecure::Host for ProcessWasi {
    async fn get_insecure_random_bytes(&mut self, len: u64) -> Result<Vec<u8>> {
        let mut bytes = Vec::with_capacity(len as usize);
        for _ in 0..len {
            bytes.push(rand::random());
        }
        Ok(bytes)
    }

    async fn get_insecure_random_u64(&mut self) -> Result<u64> {
        Ok(rand::random())
    }
}

#[async_trait::async_trait]
impl wasi::random::insecure_seed::Host for ProcessWasi {
    async fn insecure_seed(&mut self) -> Result<(u64, u64)> {
        Ok((rand::random(), rand::random()))
    }
}

#[async_trait::async_trait]
impl wasi::random::random::Host for ProcessWasi {
    async fn get_random_bytes(&mut self, len: u64) -> Result<Vec<u8>> {
        let mut bytes = Vec::with_capacity(len as usize);
        getrandom::getrandom(&mut bytes[..])?;
        Ok(bytes)
    }

    async fn get_random_u64(&mut self) -> Result<u64> {
        let mut bytes = Vec::with_capacity(8);
        getrandom::getrandom(&mut bytes[..])?;

        let mut number = 0u64;
        for (i, &byte) in bytes.iter().enumerate() {
            number |= (byte as u64) << (i * 8);
        }
        Ok(number)
    }
}

///
/// create the process API. this is where the functions that a process can use live.
///
#[async_trait::async_trait]
impl UqProcessImports for ProcessWasi {
    //
    // system utils:
    //f
    async fn print_to_terminal(&mut self, verbosity: u8, content: String) -> Result<()> {
        match self
            .process
            .send_to_terminal
            .send(t::Printout { verbosity, content })
            .await
        {
            Ok(()) => Ok(()),
            Err(e) => Err(anyhow::anyhow!("fatal: couldn't send to terminal: {:?}", e)),
        }
    }

    async fn get_unix_time(&mut self) -> Result<u64> {
        match std::time::SystemTime::now().duration_since(std::time::UNIX_EPOCH) {
            Ok(t) => Ok(t.as_secs()),
            Err(e) => Err(e.into()),
        }
    }

    async fn get_eth_block(&mut self) -> Result<u64> {
        // TODO connect to eth RPC
        unimplemented!()
    }

    //
    // process management:
    //

    ///  todo -> move to kernel logic to enable persitence etc.
    async fn set_on_panic(&mut self, on_panic: wit::OnPanic) -> Result<()> {
        unimplemented!();
    //     let on_panic = match on_panic {
    //         wit::OnPanic::None => t::OnPanic::None,
    //         wit::OnPanic::Restart => t::OnPanic::Restart,
    //         wit::OnPanic::Requests(reqs) => t::OnPanic::Requests(
    //             reqs.into_iter()
    //                 .map(|(addr, req, payload)| {
    //                     (
    //                         de_wit_address(addr),
    //                         de_wit_request(req),
    //                         de_wit_payload(payload),
    //                     )
    //                 })
    //                 .collect(),
    //         ),
    //     };

    //     self.process.metadata.on_panic = on_panic;
    //     Ok(())
    }

    //
    // message I/O:
    //

    /// from a process: receive the next incoming message. will wait async until a message is received.
    /// the incoming message can be a Request or a Response, or an Error of the Network variety.
    async fn receive(
        &mut self,
    ) -> Result<Result<(wit::Address, wit::Message), (wit::NetworkError, Option<wit::Context>)>>
    {
        Ok(self.process.get_next_message_for_process().await)
    }

    /// from a process: grab the payload part of the current prompting message.
    /// if the prompting message did not have a payload, will return None.
    /// will also return None if there is no prompting message.
    async fn get_payload(&mut self) -> Result<Option<wit::Payload>> {
        match self.process.prompting_message.clone() {
            Some(km) => Ok(en_wit_payload(km.payload)),
            None => Ok(None),
        }
    }

    async fn send_request(
        &mut self,
        target: wit::Address,
        request: wit::Request,
        context: Option<wit::Context>,
        payload: Option<wit::Payload>,
    ) -> Result<()> {
        let id = self
            .process
            .handle_request(target, request, context, payload)
            .await;
        match id {
            Ok(_id) => Ok(()),
            Err(e) => Err(e),
        }
    }

    async fn send_requests(
        &mut self,
        requests: Vec<(
            wit::Address,
            wit::Request,
            Option<wit::Context>,
            Option<wit::Payload>,
        )>,
    ) -> Result<()> {
        for request in requests {
            let id = self
                .process
                .handle_request(request.0, request.1, request.2, request.3)
                .await;
            match id {
                Ok(_id) => continue,
                Err(e) => return Err(e),
            }
        }
        Ok(())
    }

    async fn send_response(
        &mut self,
        response: wit::Response,
        payload: Option<wit::Payload>,
    ) -> Result<()> {
        self.process.send_response(response, payload).await;
        Ok(())
    }

    async fn send_error(&mut self, error: wit::UqbarError) -> Result<()> {
        self.process.send_error(error).await;
        Ok(())
    }

    async fn send_and_await_response(
        &mut self,
        target: wit::Address,
        request: wit::Request,
        context: Option<wit::Context>,
        payload: Option<wit::Payload>,
    ) -> Result<Result<(wit::Address, wit::Message), (wit::NetworkError, Option<wit::Context>)>>
    {
        let id = self
            .process
            .handle_request(target, request, context, payload)
            .await;
        match id {
            Ok(id) => match self.process.get_specific_message_for_process(id).await {
                Ok((address, wit::Message::Response(response))) => {
                    Ok(Ok((address, wit::Message::Response(response))))
                }
                Ok((_address, wit::Message::Request(_))) => {
                    // this is an error
                    Err(anyhow::anyhow!(
                        "fatal: received Request instead of Response"
                    ))
                }
                Err((net_err, context)) => Ok(Err((net_err, context))),
            },
            Err(e) => Err(e),
        }
    }
}

impl Process {
    /// save a context for a given request.
    async fn save_context(
        &mut self,
        request_id: u64,
        request: t::Request,
        context: Option<t::Context>,
    ) {
        self.contexts.insert(
            request_id,
            ProcessContext {
                prompting_message: if self.prompting_message.is_some() {
                    if request.inherit {
                        self.prompting_message.clone()
                    } else {
                        None
                    }
                } else {
                    None
                },
                context,
            },
        );
    }

    /// Ingest latest message directed to this process, and mark it as the prompting message.
    /// If there is no message in the queue, wait async until one is received.
    /// The message will only be saved as the prompting-message if it's a Request.
    async fn get_next_message_for_process(
        &mut self,
    ) -> Result<(wit::Address, wit::Message), (wit::NetworkError, Option<wit::Context>)> {
        let res = match self.message_queue.pop_front() {
            Some(message_from_queue) => message_from_queue,
            None => self.recv_in_process.recv().await.unwrap(),
        };
        match res {
            Ok(km) => match self.contexts.remove(&km.id) {
                None => {
                    self.prompting_message = Some(km.clone());
                    Ok(self.kernel_message_to_process_receive(None, km))
                }
                Some(context) => {
                    self.prompting_message = match context.prompting_message {
                        None => Some(km.clone()),
                        Some(prompting_message) => Some(prompting_message),
                    };
                    Ok(self.kernel_message_to_process_receive(context.context, km))
                }
            },
            Err(e) => match self.contexts.remove(&e.id) {
                None => Err((en_wit_network_error(e.error), None)),
                Some(context) => {
                    self.prompting_message = context.prompting_message;
                    Err((en_wit_network_error(e.error), context.context))
                }
            },
        }
    }

    /// instead of ingesting latest, wait for a specific ID and queue all others
    async fn get_specific_message_for_process(
        &mut self,
        awaited_message_id: u64,
    ) -> Result<(wit::Address, wit::Message), (wit::NetworkError, Option<wit::Context>)> {
        loop {
            let res = match self.message_queue.pop_front() {
                Some(message_from_queue) => message_from_queue,
                None => self.recv_in_process.recv().await.unwrap(),
            };
            match res {
                Ok(km) => {
                    if km.id == awaited_message_id {
                        match self.contexts.remove(&km.id) {
                            None => {
                                self.prompting_message = Some(km.clone());
                                return Ok(self.kernel_message_to_process_receive(None, km));
                            }
                            Some(context) => {
                                self.prompting_message = match context.prompting_message {
                                    None => Some(km.clone()),
                                    Some(prompting_message) => Some(prompting_message),
                                };
                                return Ok(
                                    self.kernel_message_to_process_receive(context.context, km)
                                );
                            }
                        }
                    } else {
                        self.message_queue.push_back(Ok(km));
                        continue;
                    }
                }
                Err(e) => {
                    if e.id == awaited_message_id {
                        match self.contexts.remove(&e.id) {
                            None => return Err((en_wit_network_error(e.error), None)),
                            Some(context) => {
                                self.prompting_message = context.prompting_message;
                                return Err((en_wit_network_error(e.error), context.context));
                            }
                        }
                    } else {
                        self.message_queue.push_back(Err(e));
                        continue;
                    }
                }
            }
        }
    }

    /// convert a message from the main event loop into a result for the process to receive
    /// if the message is a response or error, get context if we have one
    fn kernel_message_to_process_receive(
        &mut self,
        context: Option<t::Context>,
        km: t::KernelMessage,
    ) -> (wit::Address, wit::Message) {
        // note: the context in the KernelMessage is not actually the one we want:
        // (in fact it should be None, possibly always)
        // we need to get *our* context for this message id
        (
            en_wit_address(km.source),
            match km.message {
                t::Message::Request(request) => wit::Message::Request(en_wit_request(request)),
                t::Message::Response((Ok(response), _context)) => {
                    wit::Message::Response((Ok(en_wit_response(response)), context))
                }
                t::Message::Response((Err(error), _context)) => {
                    wit::Message::Response((Err(en_wit_uqbar_error(error)), context))
                }
            },
        )
    }

    /// Given the current process state, return the id and target that
    /// a response it emits should have. This takes into
    /// account the `rsvp` of the prompting message, if any.
    async fn make_response_id_target(&self) -> Option<(u64, t::Address)> {
        let Some(ref prompting_message) = self.prompting_message else {
            println!("need non-None prompting_message to handle Response");
            return None;
        };
        match &prompting_message.rsvp {
            None => {
                println!("prompting_message has no rsvp, no bueno");
                return None;
            }
            Some(address) => Some((prompting_message.id, address.clone())),
        }
    }

    /// takes Request generated by a process and sends it to the main event loop.
    /// should never fail.
    async fn handle_request(
        &mut self,
        target: wit::Address,
        request: wit::Request,
        new_context: Option<wit::Context>,
        payload: Option<wit::Payload>,
    ) -> Result<u64> {
        let source = self.metadata.our.clone();
        // if request chooses to inherit context, match id to prompting_message
        // otherwise, id is generated randomly
        let request_id: u64 =
            if request.inherit && !request.expects_response && self.prompting_message.is_some() {
                self.prompting_message.as_ref().unwrap().id
            } else {
                loop {
                    let id = rand::random();
                    if !self.contexts.contains_key(&id) {
                        break id;
                    }
                }
            };

        // rsvp is set if there was a Request expecting Response
        // followed by inheriting Request(s) not expecting Response;
        // this is done such that the ultimate request handler knows that,
        // in fact, a Response *is* expected.
        // could also be None if entire chain of Requests are
        // not expecting Response
        let kernel_message = t::KernelMessage {
            id: request_id,
            source: source.clone(),
            target: de_wit_address(target),
            rsvp: match (
                request.inherit,
                request.expects_response,
                &self.prompting_message,
            ) {
                // this request inherits, but has no rsvp, so itself receives any response
                (true, true, None) => Some(source),
                // this request wants a response, which overrides any prompting message
                (false, true, _) => Some(source),
                // this request inherits, so regardless of whether it expects response,
                // response will be routed to prompting message
                (true, _, Some(ref prompt)) => prompt.rsvp.clone(),
                // this request doesn't inherit, and doesn't itself want a response
                (false, false, _) => None,
                // no rsvp because neither prompting message nor this request wants a response
                (_, false, None) => None,
            },
            message: t::Message::Request(de_wit_request(request.clone())),
            payload: de_wit_payload(payload),
        };

        // modify the process' context map as needed.
        // if there is a prompting message, we need to store the ultimate
        // even if there is no new context string.
        self.save_context(kernel_message.id, de_wit_request(request), new_context)
            .await;

        self.send_to_loop
            .send(kernel_message)
            .await
            .expect("fatal: kernel couldn't send request");

        Ok(request_id)
    }

    /// takes Response generated by a process and sends it to the main event loop.
    async fn send_response(&mut self, response: wit::Response, payload: Option<wit::Payload>) {
        let (id, target) = match self.make_response_id_target().await {
            Some(r) => r,
            None => {
                self.send_to_terminal
                    .send(t::Printout {
                        verbosity: 1,
                        content: format!("dropping Response",),
                    })
                    .await
                    .unwrap();
                return;
            }
        };

        self.send_to_loop
            .send(t::KernelMessage {
                id,
                source: self.metadata.our.clone(),
                target,
                rsvp: None,
                message: t::Message::Response((
                    Ok(de_wit_response(response)),
                    // the context will be set by the process receiving this Response.
                    None,
                )),
                payload: de_wit_payload(payload),
            })
            .await
            .unwrap();
    }

    /// take an UqbarError produced as a response to a request and turn it into
    /// a KernelMessage containing a Response, then send that to the main event loop.
    /// it will be sent to the prompting message. if there is no prompting message,
    /// the error will be thrown away!
    async fn send_error(&mut self, error: wit::UqbarError) {
        let Some(ref prompting_message) = self.prompting_message else {
            return
        };

        let kernel_message = t::KernelMessage {
            id: prompting_message.id,
            source: self.metadata.our.clone(),
            target: prompting_message.rsvp.clone().unwrap(),
            rsvp: None,
            message: t::Message::Response((Err(de_wit_uqbar_error(error)), None)),
            payload: None,
        };

        self.send_to_loop.send(kernel_message).await.unwrap();
    }
}

/// persist process_map state for next bootup
async fn persist_state(
    our_name: String,
    send_to_loop: t::MessageSender,
    process_map: ProcessMap,
) -> Result<()> {
    let bytes = bincode::serialize(&process_map)?;

    send_to_loop
    .send(t::KernelMessage {
        id: 0,
        source: t::Address {
            node: our_name.clone(),
            process: t::ProcessId::Name("kernel".into()),
        },
        target: t::Address {
            node: our_name.clone(),
            process: t::ProcessId::Name("lfs".into()),
        },
        rsvp: None,
        message: t::Message::Request(t::Request {
            inherit: true,
            expects_response: true,
            ipc: Some(
                serde_json::to_string(&t::FsAction::SetState)
                .unwrap(),
            ),
            metadata: None,
        }),
        payload: Some(
            t::Payload {
                mime: None,
                bytes: bytes,
            }
        ),
    })
    .await?;
    Ok(())
}

/// create a specific process, and generate a task that will run it.
async fn make_process_loop(
    home_directory_path: String,
    metadata: t::ProcessMetadata,
    send_to_loop: t::MessageSender,
    send_to_terminal: t::PrintSender,
    recv_in_process: ProcessMessageReceiver,
    wasm_bytes: &Vec<u8>,
    engine: &Engine,
) -> Pin<Box<dyn Future<Output = Result<()>> + Send>> {
    let our = metadata.our.clone();
    let wasm_bytes_handle = metadata.wasm_bytes_handle.clone();
    let on_panic = metadata.on_panic.clone();

    // let dir = std::env::current_dir().unwrap();
    let dir = cap_std::fs::Dir::open_ambient_dir(home_directory_path, cap_std::ambient_authority())
        .unwrap();

    let component =
        Component::new(&engine, wasm_bytes).expect("make_process_loop: couldn't read file");

    let mut linker = Linker::new(&engine);
    UqProcess::add_to_linker(&mut linker, |state: &mut ProcessWasi| state).unwrap();

    let mut table = Table::new();
    let wasi = WasiCtxBuilder::new()
        .push_preopened_dir(dir, DirPerms::all(), FilePerms::all(), &"")
        .build(&mut table)
        .unwrap();

    // wasmtime_wasi::preview2::command::add_to_linker(&mut linker).unwrap();
    wasmtime_wasi::preview2::bindings::clocks::wall_clock::add_to_linker(&mut linker, |t| t)
        .unwrap();
    wasmtime_wasi::preview2::bindings::clocks::monotonic_clock::add_to_linker(&mut linker, |t| t)
        .unwrap();
    wasmtime_wasi::preview2::bindings::clocks::timezone::add_to_linker(&mut linker, |t| t).unwrap();
    wasmtime_wasi::preview2::bindings::filesystem::filesystem::add_to_linker(&mut linker, |t| t)
        .unwrap();
    wasmtime_wasi::preview2::bindings::poll::poll::add_to_linker(&mut linker, |t| t).unwrap();
    wasmtime_wasi::preview2::bindings::io::streams::add_to_linker(&mut linker, |t| t).unwrap();
    // wasmtime_wasi::preview2::bindings::random::random::add_to_linker(&mut linker, |t| t).unwrap();
    wasmtime_wasi::preview2::bindings::cli_base::exit::add_to_linker(&mut linker, |t| t).unwrap();
    wasmtime_wasi::preview2::bindings::cli_base::environment::add_to_linker(&mut linker, |t| t)
        .unwrap();
    wasmtime_wasi::preview2::bindings::cli_base::preopens::add_to_linker(&mut linker, |t| t)
        .unwrap();
    wasmtime_wasi::preview2::bindings::cli_base::stdin::add_to_linker(&mut linker, |t| t).unwrap();
    wasmtime_wasi::preview2::bindings::cli_base::stdout::add_to_linker(&mut linker, |t| t).unwrap();
    wasmtime_wasi::preview2::bindings::cli_base::stderr::add_to_linker(&mut linker, |t| t).unwrap();
    let mut store = Store::new(
        engine,
        ProcessWasi {
            process: Process {
                metadata,
                recv_in_process,
                send_to_loop: send_to_loop.clone(),
                send_to_terminal: send_to_terminal.clone(),
                prompting_message: None,
                contexts: HashMap::new(),
                message_queue: VecDeque::new(),
            },
            table,
            wasi,
        },
    );

    Box::pin(async move {
        let (bindings, _bindings) =
            match UqProcess::instantiate_async(&mut store, &component, &linker).await {
                Ok(b) => b,
                Err(e) => {
                    let _ = send_to_terminal
                        .send(t::Printout {
                            verbosity: 0,
                            content: format!(
                                "mk: process {:?} failed to instantiate: {:?}",
                                our.process, e,
                            ),
                        })
                        .await;
                    return Err(e);
                }
            };

        // the process will run until it returns from init()
        let is_error = match bindings
            .call_init(&mut store, &en_wit_address(our.clone()))
            .await
        {
            Ok(()) => false,
            Err(e) => {
                let _ =
                    send_to_terminal
                        .send(t::Printout {
                            verbosity: 0,
                            content: format!(
                                "mk: process {:?} ended with error: {:?}",
                                our.process, e,
                            ),
                        })
                        .await;
                true
            }
        };

        // the process has completed, perform cleanup
        let our_kernel = t::Address {
            node: our.node.clone(),
            process: t::ProcessId::Name("kernel".into()),
        };

        if is_error {
            // fulfill the designated OnPanic behavior
            match on_panic {
                t::OnPanic::None => {}
                // if restart, tell ourselves to init the app again
                t::OnPanic::Restart => {
                    send_to_loop
                        .send(t::KernelMessage {
                            id: rand::random(),
                            source: our_kernel.clone(),
                            target: our_kernel.clone(),
                            rsvp: None,
                            message: t::Message::Request(t::Request {
                                inherit: false,
                                expects_response: false,
                                ipc: Some(
                                    serde_json::to_string(&t::KernelCommand::StartProcess {
                                        name: match &our.process {
                                            t::ProcessId::Name(name) => Some(name.into()),
                                            t::ProcessId::Id(_) => None,
                                        },
                                        wasm_bytes_handle,
                                        on_panic,
                                    })
                                    .unwrap(),
                                ),
                                metadata: None,
                            }),
                            payload: None,
                        })
                        .await
                        .unwrap();
                }
                // if requests, fire them
                t::OnPanic::Requests(requests) => {
                    for (address, mut request, payload) in requests {
                        request.expects_response = false;
                        send_to_loop
                            .send(t::KernelMessage {
                                id: rand::random(),
                                source: our.clone(),
                                target: address,
                                rsvp: None,
                                message: t::Message::Request(request),
                                payload,
                            })
                            .await
                            .unwrap();
                    }
                }
            }
        }

        // always send message to tell main kernel loop to remove handler
        send_to_loop
            .send(t::KernelMessage {
                id: rand::random(),
                source: our_kernel.clone(),
                target: our_kernel.clone(),
                rsvp: None,
                message: t::Message::Request(t::Request {
                    inherit: false,
                    expects_response: false,
                    ipc: Some(
                        serde_json::to_string(&t::KernelCommand::KillProcess(our.process.clone()))
                            .unwrap(),
                    ),
                    metadata: None,
                }),
                payload: None,
            })
            .await
            .unwrap();
        Ok(())
    })
}

/// handle messages sent directly to kernel. source is always our own node.
async fn handle_kernel_request(
    our_name: String,
    km: t::KernelMessage,
    send_to_loop: t::MessageSender,
    send_to_terminal: t::PrintSender,
    senders: &mut Senders,
    process_handles: &mut ProcessHandles,
    process_map: &mut ProcessMap,
) {
    // TODO capabilities-based security

    let t::Message::Request(request) = km.message else { return };
    let command: t::KernelCommand = match serde_json::from_str(&request.ipc.unwrap_or_default()) {
        Err(e) => {
            send_to_terminal
                .send(t::Printout {
                    verbosity: 1,
                    content: format!("kernel: couldn't parse command: {:?}", e),
                })
                .await
                .unwrap();
            return;
        }
        Ok(c) => c,
    };
    match command {
        t::KernelCommand::Shutdown => {
            for handle in process_handles.values() {
                handle.abort();
            }
        }
        //
        // initialize a new process. this is the only way to create a new process.
        // this sends a read request to filesystem, when response is received,
        // the process is spawned
        //
        t::KernelCommand::StartProcess {
            name,
            wasm_bytes_handle,
            on_panic,
        } => send_to_loop
            .send(t::KernelMessage {
                id: km.id,
                source: t::Address {
                    node: our_name.clone(),
                    process: t::ProcessId::Name("kernel".into()),
                },
                target: t::Address {
                    node: our_name.clone(),
                    process: t::ProcessId::Name("lfs".into()),
                },
                rsvp: None,
                message: t::Message::Request(t::Request {
                    inherit: true,
                    expects_response: true,
                    ipc: Some(
                        serde_json::to_string(&t::FsAction::Read(wasm_bytes_handle))
                        .unwrap(),
                    ),
                    // TODO find a better way if possible: keeping process metadata
                    // in request/response roundtrip because kernel itself doesn't
                    // have contexts to rely on..
                    // filesystem has to give this back to us.
                    metadata: Some(
                        serde_json::to_string(&StartProcessMetadata {
                            source: km.source,
                            process_id: name.map(|n| t::ProcessId::Name(n)),
                            wasm_bytes_handle,
                            on_panic,
                        })
                        .unwrap(),
                    ),
                }),
                payload: None,
            })
            .await
            .unwrap(),
            //  reboot from persisted process.
            t::KernelCommand::RebootProcess {
                process_id,
                wasm_bytes_handle,
                on_panic,
            } => send_to_loop
                .send(t::KernelMessage {
                    id: km.id,
                    source: t::Address {
                        node: our_name.clone(),
                        process: t::ProcessId::Name("kernel".into()),
                    },
                    target: t::Address {
                        node: our_name.clone(),
                        process: t::ProcessId::Name("lfs".into()),
                    },
                    rsvp: None,
                    message: t::Message::Request(t::Request {
                        inherit: true,
                        expects_response: true,
                        ipc: Some(
                            serde_json::to_string(&t::FsAction::Read(wasm_bytes_handle))
                            .unwrap(),
                        ),
                        metadata: Some(
                            serde_json::to_string(&StartProcessMetadata {
                                source: km.source,
                                process_id: Some(process_id),
                                wasm_bytes_handle,
                                on_panic,
                            })
                            .unwrap(),
                        ),
                    }),
                    payload: None,
                })
                .await
                .unwrap(),
        t::KernelCommand::KillProcess(process_id) => {
            // brutal and savage killing: aborting the task.
            // do not do this to a process if you don't want to risk
            // dropped messages / un-replied-to-requests
            let _ = senders.remove(&process_id);
            let process_handle = match process_handles.remove(&process_id) {
                Some(ph) => ph,
                None => {
                    send_to_terminal
                        .send(t::Printout {
                            verbosity: 0,
                            content: format!("kernel: no such process {:?} to Stop", process_id),
                        })
                        .await
                        .unwrap();
                    return;
                }
            };
            process_handle.abort();

            if !request.expects_response {
                return;
            }

            process_map.remove(&process_id);
            let _ = persist_state(our_name.clone(), send_to_loop.clone(), process_map.clone());

            send_to_loop
                .send(t::KernelMessage {
                    id: km.id,
                    source: t::Address {
                        node: our_name.clone(),
                        process: t::ProcessId::Name("kernel".into()),
                    },
                    target: km.source,
                    rsvp: None,
                    message: t::Message::Response((
                        Ok(t::Response {
                            ipc: Some(
                                serde_json::to_string(&t::KernelResponse::KilledProcess(
                                    process_id,
                                ))
                                .unwrap(),
                            ),
                            metadata: None,
                        }),
                        None,
                    )),
                    payload: None,
                })
                .await
                .unwrap();
        }
    }
}

/// currently, the kernel only receives 2 classes of responses, file-read and set-state
/// responses from the filesystem module. it uses these to get wasm bytes of a process and
/// start that process.
async fn handle_kernel_response(
    our_name: String,
    home_directory_path: String,
    km: t::KernelMessage,
    send_to_loop: t::MessageSender,
    send_to_terminal: t::PrintSender,
    senders: &mut Senders,
    process_handles: &mut ProcessHandles,
    process_map: &mut ProcessMap,
    engine: &Engine,
) {
    let t::Message::Response((Ok(ref response), _)) = km.message else {
        let _ = send_to_terminal.send(t::Printout {
            verbosity: 1,
            content: "kernel: got weird Response".into(),
        }).await;
        return;
    };

    // ignore responses that aren't filesystem responses
    if km.source.process != t::ProcessId::Name("lfs".into()) {
        return;
    }

    let Some(ref metadata) = response.metadata else {
        //  set-state response currently return here
        //  we might want to match on metadata type from both, and only update
        //  process map upon receiving confirmation that it's been persisted
        return;
    };

    let meta: StartProcessMetadata = match serde_json::from_str(&metadata) {
        Err(_) => {
            let _ = send_to_terminal
                .send(t::Printout {
                    verbosity: 1,
                    content: "kernel: got weird metadata from filesystem".into(),
                })
                .await;
            return;
        }
        Ok(m) => m,
    };

    let Some(ref payload) = km.payload else {
        send_to_terminal
            .send(t::Printout{
                verbosity: 0,
                content: "kernel: process startup requires bytes".into(),
            })
            .await
            .unwrap();
        return;
    };

    start_process(
        our_name,
        home_directory_path,
        km.id,
        &payload.bytes,
        send_to_loop,
        send_to_terminal,
        senders,
        process_handles,
        process_map,
        engine,
        meta,
    )
    .await;
}

async fn start_process(
    our_name: String,
    home_directory_path: String,
    km_id: u64,
    km_payload_bytes: &Vec<u8>,
    send_to_loop: t::MessageSender,
    send_to_terminal: t::PrintSender,
    senders: &mut Senders,
    process_handles: &mut ProcessHandles,
    process_map: &mut ProcessMap,
    engine: &Engine,
    process_metadata: StartProcessMetadata,
) {
    let (send_to_process, recv_in_process) =
        mpsc::channel::<Result<t::KernelMessage, t::WrappedNetworkError>>(PROCESS_CHANNEL_CAPACITY);
    let process_id = match process_metadata.process_id {
        Some(t::ProcessId::Name(name)) => {
            if senders.contains_key(&t::ProcessId::Name(name.clone())) {
                // TODO: make a Response to indicate failure?
                send_to_terminal
                    .send(t::Printout {
                        verbosity: 0,
                        content: format!("kernel: process named {} already exists", name),
                    })
                    .await
                    .unwrap();
                return;
            } else {
                t::ProcessId::Name(name)
            }
        },
        Some(t::ProcessId::Id(id)) => {
            if senders.contains_key(&t::ProcessId::Id(id)) {
                // TODO: make a Response to indicate failure?
                send_to_terminal
                    .send(t::Printout {
                        verbosity: 0,
                        content: format!("kernel: process with id {} already exists", id),
                    })
                    .await
                    .unwrap();
                return;
            } else {
                t::ProcessId::Id(id)
            }
        },
        // first 2 Some cases were for reboot or start with defined name, this is for start without name
        None => {
            loop {
                // lol
                let id: u64 = rand::random();
                if senders.contains_key(&t::ProcessId::Id(id)) {
                    continue;
                } else {
                    break t::ProcessId::Id(id);
                }
            }
        }
    };

    senders.insert(
        process_id.clone(),
        ProcessSender::Userspace(send_to_process),
    );
    let metadata = t::ProcessMetadata {
        our: t::Address {
            node: our_name.clone(),
            process: process_id.clone(),
        },
        wasm_bytes_handle: process_metadata.wasm_bytes_handle.clone(),
        on_panic: process_metadata.on_panic.clone(),
    };
    process_handles.insert(
        process_id.clone(),
        tokio::spawn(
            make_process_loop(
                home_directory_path,
                metadata.clone(),
                send_to_loop.clone(),
                send_to_terminal.clone(),
                recv_in_process,
                &km_payload_bytes,
                engine,
            )
            .await,
        ),
    );

    process_map.insert(
        process_id,
        (process_metadata.wasm_bytes_handle, process_metadata.on_panic));

    let _ = persist_state(our_name.clone(), send_to_loop.clone(), process_map.clone());

    send_to_loop
        .send(t::KernelMessage {
            id: km_id,
            source: t::Address {
                node: our_name.clone(),
                process: t::ProcessId::Name("kernel".into()),
            },
            target: process_metadata.source,
            rsvp: None,
            message: t::Message::Response((
                Ok(t::Response {
                    ipc: Some(
                        serde_json::to_string(&t::KernelResponse::StartedProcess(metadata))
                            .unwrap(),
                    ),
                    metadata: None,
                }),
                None,
            )),
            payload: None,
        })
        .await
        .unwrap();
}

/// process event loop. allows WASM processes to send messages to various runtime modules.
/// if this dies, it's over
async fn make_event_loop(
    our_name: String,
    home_directory_path: String,
    mut process_map: ProcessMap,
    mut recv_in_loop: t::MessageReceiver,
    mut network_error_recv: t::NetworkErrorReceiver,
    mut recv_debug_in_loop: t::DebugReceiver,
    send_to_loop: t::MessageSender,
    send_to_net: t::MessageSender,
    send_to_fs: t::MessageSender,
    send_to_lfs: t::MessageSender,
    send_to_http_server: t::MessageSender,
    send_to_http_client: t::MessageSender,
<<<<<<< HEAD
    send_to_vfs: t::MessageSender,
=======
    send_to_encryptor: t::MessageSender,
>>>>>>> 1789658e
    send_to_terminal: t::PrintSender,
    engine: Engine,
) -> Pin<Box<dyn Future<Output = Result<()>> + Send>> {
    Box::pin(async move {
        let mut senders: Senders = HashMap::new();
        senders.insert(
            t::ProcessId::Name("filesystem".into()),
            ProcessSender::Runtime(send_to_fs),
        );
        senders.insert(
            t::ProcessId::Name("http_server".into()),
            ProcessSender::Runtime(send_to_http_server),
        );
        senders.insert(
            t::ProcessId::Name("http_client".into()),
            ProcessSender::Runtime(send_to_http_client),
        );
        senders.insert(
            t::ProcessId::Name("encryptor".into()),
            ProcessSender::Runtime(send_to_encryptor),
        );
        senders.insert(
            t::ProcessId::Name("lfs".into()),
            ProcessSender::Runtime(send_to_lfs),
        );
        senders.insert(
            t::ProcessId::Name("net".into()),
            ProcessSender::Runtime(send_to_net.clone()),
        );
        senders.insert(
            t::ProcessId::Name("vfs".into()),
            ProcessSender::Runtime(send_to_vfs.clone()),
        );

        // each running process is stored in this map
        let mut process_handles: ProcessHandles = HashMap::new();

        let mut is_debug: bool = false;

        // will boot every wasm module inside /modules
        // currently have an exclude list to avoid broken modules
        // modules started manually by users will bootup automatically
        // TODO remove once the modules compile!

        let exclude_list: Vec<t::ProcessId> = vec![
            // t::ProcessId::Name("apps_home".into()),
            t::ProcessId::Name("explorer".into()),
            // t::ProcessId::Name("http_bindings".into()),
            // t::ProcessId::Name("http_proxy".into()),
            t::ProcessId::Name("process_manager".into()),
            t::ProcessId::Name("hi_lus_lus".into()),
            t::ProcessId::Name("sequencer".into()),
            t::ProcessId::Name("file_transfer".into()),
            t::ProcessId::Name("file_transfer_one_off".into()),
            t::ProcessId::Name("net_tester".into()),
        ];

        for (process_id, (wasm_bytes_handle, on_panic)) in process_map.clone() {
            if !exclude_list.contains(&process_id) {
                send_to_loop
                    .send(t::KernelMessage {
                        id: rand::random(),
                        source: t::Address {
                            node: our_name.clone(),
                            process: t::ProcessId::Name("kernel".into()),
                        },
                        target: t::Address {
                            node: our_name.clone(),
                            process: t::ProcessId::Name("kernel".into()),
                        },
                        rsvp: None,
                        message: t::Message::Request(t::Request {
                            inherit: false,
                            expects_response: false,
                            ipc: Some(
                                serde_json::to_string(&t::KernelCommand::RebootProcess {
                                    process_id,
                                    wasm_bytes_handle,
                                    on_panic,
                                })
                                .unwrap(),
                            ),
                            metadata: None,
                        }),
                        payload: None,
                    })
                    .await
                    .unwrap();
            }
        }

        // main message loop
        loop {
            tokio::select! {
                // debug mode toggle: when on, this loop becomes a manual step-through
                debug = recv_debug_in_loop.recv() => {
                    if let Some(t::DebugCommand::Toggle) = debug {
                        is_debug = !is_debug;
                    }
                },
                ne = network_error_recv.recv() => {
                    let Some(wrapped_network_error) = ne else { return Ok(()) };
                    let _ = send_to_terminal.send(
                        t::Printout {
                            verbosity: 1,
                            content: format!("event loop: got network error: {:?}", wrapped_network_error)
                        }
                    ).await;
                    // forward the error to the relevant process
                    match senders.get(&wrapped_network_error.source.process) {
                        Some(ProcessSender::Userspace(sender)) => {
                            // TODO: this failing should crash kernel
                            sender.send(Err(wrapped_network_error)).await.unwrap();
                        }
                        Some(ProcessSender::Runtime(_sender)) => {
                            // TODO should runtime modules get these? no
                            // this will change if a runtime process ever makes
                            // a message directed to not-our-node
                        }
                        None => {
                            send_to_terminal
                                .send(t::Printout {
                                    verbosity: 0,
                                    content: format!(
                                        "event loop: don't have {:?} amongst registered processes: {:?}",
                                        wrapped_network_error.source.process,
                                        senders.keys().collect::<Vec<_>>()
                                    )
                                })
                                .await
                                .unwrap();
                        }
                    }
                },
                kernel_message = recv_in_loop.recv() => {
                    let kernel_message = kernel_message.expect("fatal: event loop died");
                    while is_debug {
                        let debug = recv_debug_in_loop.recv().await.unwrap();
                        match debug {
                            t::DebugCommand::Toggle => is_debug = !is_debug,
                            t::DebugCommand::Step => break,
                        }
                    }
                    // display every single event when verbose
                    let _ = send_to_terminal.send(
                            t::Printout {
                                verbosity: 1,
                                content: format!("event loop: got message: {}", kernel_message)
                            }
                        ).await;
                    if our_name != kernel_message.target.node {
                        // unrecoverable if fails
                        send_to_net.send(kernel_message).await.expect("fatal: net module died");
                    } else {
                        if kernel_message.target.process == "kernel" {
                            // kernel only accepts messages from our own node
                            if our_name != kernel_message.source.node {
                                continue;
                            }
                            match kernel_message.message {
                                t::Message::Request(_) => {
                                    handle_kernel_request(
                                        our_name.clone(),
                                        kernel_message,
                                        send_to_loop.clone(),
                                        send_to_terminal.clone(),
                                        &mut senders,
                                        &mut process_handles,
                                        &mut process_map,
                                    ).await;
                                }
                                t::Message::Response(_) => {
                                    handle_kernel_response(
                                        our_name.clone(),
                                        home_directory_path.clone(),
                                        kernel_message,
                                        send_to_loop.clone(),
                                        send_to_terminal.clone(),
                                        &mut senders,
                                        &mut process_handles,
                                        &mut process_map,
                                        &engine,
                                    ).await;
                                }
                            }
                        } else {
                            // pass message to appropriate runtime module or process
                            match senders.get(&kernel_message.target.process) {
                                Some(ProcessSender::Userspace(sender)) => {
                                    // TODO: this failing should crash kernel
                                    sender.send(Ok(kernel_message)).await.unwrap();
                                }
                                Some(ProcessSender::Runtime(sender)) => {
                                    sender.send(kernel_message).await.unwrap();
                                }
                                None => {
                                    send_to_terminal
                                        .send(t::Printout {
                                            verbosity: 0,
                                            content: format!(
                                                "event loop: don't have {:?} amongst registered processes: {:?}",
                                                kernel_message.target.process,
                                                senders.keys().collect::<Vec<_>>()
                                            )
                                        })
                                        .await
                                        .unwrap();
                                }
                            }
                        }
                    }
                },
            }
        }
    })
}

/// kernel entry point. creates event loop which contains all WASM processes
pub async fn kernel(
    our: t::Identity,
    home_directory_path: String,
    process_map: ProcessMap,
    send_to_loop: t::MessageSender,
    send_to_terminal: t::PrintSender,
    recv_in_loop: t::MessageReceiver,
    network_error_recv: t::NetworkErrorReceiver,
    recv_debug_in_loop: t::DebugReceiver,
    send_to_wss: t::MessageSender,
    send_to_fs: t::MessageSender,
    send_to_lfs: t::MessageSender,
    send_to_http_server: t::MessageSender,
    send_to_http_client: t::MessageSender,
<<<<<<< HEAD
    send_to_vfs: t::MessageSender,
) {
=======
    send_to_encryptor: t::MessageSender,
) -> Result<()> {
>>>>>>> 1789658e
    let mut config = Config::new();
    config.cache_config_load_default().unwrap();
    config.wasm_backtrace_details(WasmBacktraceDetails::Enable);
    config.wasm_component_model(true);
    config.async_support(true);
    let engine = Engine::new(&config).unwrap();

    let event_loop_handle = tokio::spawn(
        make_event_loop(
            our.name.clone(),
            home_directory_path,
            process_map,
            recv_in_loop,
            network_error_recv,
            recv_debug_in_loop,
            send_to_loop.clone(),
            send_to_wss,
            send_to_fs,
            send_to_lfs,
            send_to_http_server,
            send_to_http_client,
<<<<<<< HEAD
            send_to_vfs,
=======
            send_to_encryptor,
>>>>>>> 1789658e
            send_to_terminal.clone(),
            engine,
        )
        .await,
    );
    event_loop_handle.await.unwrap()
}<|MERGE_RESOLUTION|>--- conflicted
+++ resolved
@@ -1184,11 +1184,8 @@
     send_to_lfs: t::MessageSender,
     send_to_http_server: t::MessageSender,
     send_to_http_client: t::MessageSender,
-<<<<<<< HEAD
     send_to_vfs: t::MessageSender,
-=======
     send_to_encryptor: t::MessageSender,
->>>>>>> 1789658e
     send_to_terminal: t::PrintSender,
     engine: Engine,
 ) -> Pin<Box<dyn Future<Output = Result<()>> + Send>> {
@@ -1421,13 +1418,9 @@
     send_to_lfs: t::MessageSender,
     send_to_http_server: t::MessageSender,
     send_to_http_client: t::MessageSender,
-<<<<<<< HEAD
     send_to_vfs: t::MessageSender,
-) {
-=======
     send_to_encryptor: t::MessageSender,
 ) -> Result<()> {
->>>>>>> 1789658e
     let mut config = Config::new();
     config.cache_config_load_default().unwrap();
     config.wasm_backtrace_details(WasmBacktraceDetails::Enable);
@@ -1449,11 +1442,8 @@
             send_to_lfs,
             send_to_http_server,
             send_to_http_client,
-<<<<<<< HEAD
             send_to_vfs,
-=======
             send_to_encryptor,
->>>>>>> 1789658e
             send_to_terminal.clone(),
             engine,
         )
