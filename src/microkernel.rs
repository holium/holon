--- conflicted
+++ resolved
@@ -325,380 +325,12 @@
                 &process_name,
             ).await;
 
-<<<<<<< HEAD
-                //  for return
-                let stack_len = input_message_stack.len();
-                let (source_ship, source_app, message_type) = (
-                    input_message_stack[stack_len-1].wire.target_ship.clone(),
-                    input_message_stack[stack_len-1].wire.target_app.clone(),
-                    input_message_stack[stack_len-1].message_type.clone(),
-                );
-
-                let input_wit_message_stack =
-                    convert_message_stack_to_wit_message_stack(&input_message_stack).await;
-                let input_wit_message_stack: Vec<&WitMessage> =
-                    input_wit_message_stack.iter().collect();
-
-                match message_type {
-                    MessageType::Request(is_expecting_response) => {
-                        let results: Vec<(WitMessageTypeWithTarget, WitPayload)> =
-                            bindings.call_run_write(
-                                &mut store,
-                                input_wit_message_stack.as_slice(),
-                            ).await.unwrap();
-                        if !is_expecting_response & (1 < stack_len) {
-                            //  pop off requests that dont expect responses
-                            //   UNLESS they are the request that started the chain
-                            input_message_stack.pop();
-                        }
-                        send_process_results_to_loop(
-                            results,
-                            source_ship,
-                            source_app,
-                            is_expecting_response,
-                            stack_len,
-                            input_message_stack,
-                            send_to_loop.clone(),
-                        ).await;
-                    },
-                    MessageType::Response => {
-                        let results: Vec<(WitMessageTypeWithTarget, WitPayload)> =
-                            bindings.call_handle_response(
-                                &mut store,
-                                input_wit_message_stack.as_slice(),
-                            ).await.unwrap();
-                        //  pop message_stack twice: once for response message,
-                        //   and once for request message
-                        //   and Then place new message on stack
-                        input_message_stack.pop();
-                        input_message_stack.pop();
-                        send_process_results_to_loop(
-                            results,
-                            source_ship,
-                            source_app,
-                            false,
-                            stack_len,
-                            input_message_stack,
-                            send_to_loop.clone(),
-                        ).await;
-                    },
-                };
-                i = i + 1;
-                send_to_terminal
-                    .send(format!("{}: ran process step {}", process_name, i))
-                    .await
-                    .unwrap();
-                if !is_long_running_process {
-                    break;
-                }
-            }
-=======
             //  TODO: propagate error from process returning?
->>>>>>> 14434db4
             Ok(())
         }
     )
 }
 
-<<<<<<< HEAD
-async fn send_process_manager_results_to_loop(
-    our_name: String,
-    process_name: String,
-    is_expecting_response: bool,
-    stack_len: usize,
-    mut message_stack: MessageStack,
-    send_to_loop: MessageSender,
-) -> () {
-    let json_payload = serde_json::to_value(
-        KernelRequest::StopProcess(KernelStopProcess { process_name,})
-    ).unwrap();
-    let kernel_stop_process_message = Message {
-        message_type: MessageType::Request(is_expecting_response),
-        wire: Wire {
-            source_ship: our_name.clone(),
-            source_app: "process_manager".to_string(),
-            target_ship: our_name.clone(),
-            target_app: "kernel".to_string(),
-        },
-        payload: Payload {
-            json: Some(json_payload),
-            bytes: None,
-        },
-    };
-    if !is_expecting_response & (1 < stack_len) {
-        //  pop off requests that dont expect responses
-        //   UNLESS they are the request that started the chain
-        message_stack.pop();
-    }
-    message_stack.push(kernel_stop_process_message);
-    send_to_loop.send(message_stack).await.unwrap();
-}
-
-//  TODO: remove unnecessary println!s;
-//        change necessary to send_to_terminals
-async fn make_process_manager_loop(
-    our_name: String,
-    send_to_loop: MessageSender,
-    send_to_terminal: PrintSender,
-    mut recv_in_process_manager: MessageReceiver,
-) -> Pin<Box<dyn Future<Output = Result<()>> + Send>> {
-    Box::pin(
-        async move {
-            let reserved_process_names = vec![
-                "filesystem".to_string(),
-                "process_manager".to_string(),
-                "terminal".to_string(),
-            ];
-            let reserved_process_names: HashSet<String> = reserved_process_names
-                .into_iter()
-                .collect();
-            let mut metadatas: ProcesseMetadatas = HashMap::new();
-            loop {
-                let mut message_stack = recv_in_process_manager.recv().await.unwrap();
-                let stack_len = message_stack.len();
-                let message = message_stack[stack_len - 1].clone();
-                // send_to_terminal
-                //     .send("process manager: called with stack: [".to_string())
-                //     .await
-                //     .unwrap();
-                // for m in message_stack.iter() {
-                //     send_to_terminal.send(format!("    {}", m)).await.unwrap();
-                // }
-                // send_to_terminal
-                //     .send("]".to_string())
-                //     .await
-                //     .unwrap();
-                //  TODO: validate source/target?
-                let Some(value) = message.payload.json else {
-                    send_to_terminal
-                        .send(
-                            format!(
-                                "process manager: got payload with no json source, target: {:?}, {:?} {:?} {:?}",
-                                message.wire.source_ship,
-                                message.wire.source_app,
-                                message.wire.target_ship,
-                                message.wire.target_app,
-                            )
-                        )
-                        .await
-                        .unwrap();
-                    continue;
-                };
-                match message.message_type {
-                    MessageType::Request(is_expecting_response) => {
-                        let process_manager_command: ProcessManagerCommand =
-                            serde_json::from_value(value)
-                            .expect("process manager: could not parse to command");
-                        match process_manager_command {
-                            ProcessManagerCommand::Start(start) => {
-                                // println!("process manager: start");
-                                if reserved_process_names.contains(&start.process_name) {
-                                    println!(
-                                        "process manager: cannot add process {} with name amongst {:?}",
-                                        &start.process_name,
-                                        reserved_process_names.iter().collect::<Vec<_>>(),
-                                    );
-                                    continue;
-                                }
-
-                                let get_bytes_message = Message {
-                                    message_type: MessageType::Request(true),
-                                    wire: Wire {
-                                        source_ship: our_name.clone(),
-                                        source_app: "process_manager".to_string(),
-                                        //  TODO: target should be inferred from process.data.file_uri
-                                        target_ship: our_name.clone(),
-                                        target_app: "filesystem".to_string(),
-                                    },
-                                    payload: Payload {
-                                        json: Some(
-                                            serde_json::to_value(
-                                                FileSystemCommand {
-                                                    uri_string: start.wasm_bytes_uri.clone(),
-                                                    command: FileSystemAction::Read,
-                                                }
-                                            ).unwrap()
-                                        ),
-                                        bytes: None,
-                                    },
-                                };
-                                if !is_expecting_response & (1 < stack_len) {
-                                    //  pop off requests that dont expect responses
-                                    //   UNLESS they are the request that started the chain
-                                    message_stack.pop();
-                                }
-                                message_stack.push(get_bytes_message);
-                                send_to_loop.send(message_stack).await.unwrap();
-                            },
-                            ProcessManagerCommand::Stop(stop) => {
-                                //  TODO: refactor Stop and Restart since 99% of code is shared
-                                println!("process manager: stop");
-                                let _ = metadatas
-                                    .remove(&stop.process_name)
-                                    .unwrap();
-
-                                send_process_manager_results_to_loop(
-                                    our_name.clone(),
-                                    stop.process_name,
-                                    false,
-                                    stack_len,
-                                    message_stack,
-                                    send_to_loop.clone(),
-                                ).await;
-
-                                // println!("process manager: {:?}", metadatas.keys().collect::<Vec<_>>());
-                            },
-                            ProcessManagerCommand::Restart(restart) => {
-                                //  TODO: refactor Stop and Restart since 99% of code is shared
-                                println!("process manager: restart");
-
-                                send_process_manager_results_to_loop(
-                                    our_name.clone(),
-                                    restart.process_name,
-                                    true,
-                                    stack_len,
-                                    message_stack,
-                                    send_to_loop.clone(),
-                                ).await;
-                            },
-                        }
-                    },
-                    MessageType::Response => {
-                        match (
-                            message.wire.source_ship,
-                            message.wire.source_app.as_str(),
-                            message.payload.bytes,
-                        ) {
-                            (
-                                our_name,
-                                "filesystem",
-                                Some(wasm_bytes),
-                            ) => {
-                                //  get process_name out of stack
-                                let start_message = message_stack[stack_len - 3]
-                                    .clone();
-                                let Some(value) = start_message.payload.json else {
-                                    //  TODO: handle error or bail?
-                                    println!("process_manager: couldnt access start message from stack while handling filesystem reponse; stack: {:?}", message_stack);
-                                    continue;
-                                };
-                                let ProcessManagerCommand::Start(start) =
-                                    serde_json::from_value(value).unwrap() else {
-                                    //  TODO: handle error or bail?
-                                    println!("process_manager: couldnt parse start message from stack while handling filesystem reponse; stack: {:?}", message_stack);
-                                    continue;
-                                };
-
-                                let json_payload = serde_json::to_value(
-                                    KernelRequest::StartProcess(ProcessStart {
-                                        process_name: start.process_name.clone(),
-                                        wasm_bytes_uri: start.wasm_bytes_uri.clone(),
-                                        is_long_running_process: start
-                                            .is_long_running_process
-                                            .clone(),
-                                    })
-                                ).unwrap();
-                                let kernel_start_process_message = Message {
-                                    message_type: MessageType::Request(true),
-                                    wire: Wire {
-                                        source_ship: our_name.clone(),
-                                        source_app: "process_manager".to_string(),
-                                        target_ship: our_name.clone(),
-                                        target_app: "kernel".to_string(),
-                                    },
-                                    payload: Payload {
-                                        json: Some(json_payload),
-                                        bytes: Some(wasm_bytes),
-                                    },
-                                };
-                                message_stack.pop();
-                                message_stack.pop();
-                                message_stack.push(kernel_start_process_message);
-                                send_to_loop.send(message_stack).await.unwrap();
-                            },
-                            (
-                                our_name,
-                                "kernel",
-                                None,
-                            ) => {
-                                match serde_json::from_value(value) {
-                                    Ok(KernelResponse::StartProcess(metadata)) => {
-                                        metadatas.insert(
-                                            metadata.process_name.clone(),
-                                            metadata,
-                                        );
-                                        //  TODO: response?
-                                        continue;
-                                    },
-                                    Ok(KernelResponse::StopProcess(_stop)) => {
-                                        //  if in response to a Restart, send new Start
-                                        let restart_message = message_stack[stack_len - 3]
-                                            .clone();
-                                        let Some(value) = restart_message.payload.json else {
-                                            //  TODO: handle error or bail?
-                                            println!("process_manager: couldnt access restart message from stack while handling filesystem reponse; stack: {:?}", message_stack);
-                                            continue;
-                                        };
-                                        let ProcessManagerCommand::Restart(restart) =
-                                            serde_json::from_value(value).unwrap() else {
-                                            //  TODO: handle error or bail?
-                                            println!("process_manager: couldnt parse restart message from stack while handling filesystem reponse; stack: {:?}", message_stack);
-                                            continue;
-                                        };
-
-                                        let removed = metadatas
-                                            .remove(&restart.process_name)
-                                            .unwrap();
-
-                                        let json_payload = serde_json::to_value(
-                                            ProcessManagerCommand::Start(ProcessStart {
-                                                process_name: removed.process_name,
-                                                wasm_bytes_uri: removed.wasm_bytes_uri,
-                                                is_long_running_process: removed
-                                                    .is_long_running_process,
-                                            })
-                                        ).unwrap();
-                                        let kernel_start_process_message = Message {
-                                            message_type: MessageType::Request(true),
-                                            wire: Wire {
-                                                source_ship: our_name.clone(),
-                                                source_app: "process_manager".to_string(),
-                                                target_ship: our_name.clone(),
-                                                target_app: "process_manager".to_string(),
-                                            },
-                                            payload: Payload {
-                                                json: Some(json_payload),
-                                                bytes: None,
-                                            },
-                                        };
-                                        message_stack.pop();
-                                        message_stack.pop();
-                                        message_stack.push(kernel_start_process_message);
-                                        send_to_loop.send(message_stack).await.unwrap();
-                                        continue;
-                                    },
-                                    Err(e) => {
-                                        println!("process_manager: kernel response unexpected case; error: {} stack: {:?}", e, message_stack);
-                                        continue;
-                                    },
-                                }
-                            },
-                            _ => {
-                                //  TODO: handle error or bail?
-                                println!("process_manager: response unexpected case; stack: {:?}", message_stack);
-                                continue;
-                            },
-                        }
-                    },
-                }
-            }
-        }
-    )
-}
-
-
-=======
->>>>>>> 14434db4
 async fn handle_kernel_request(
     our_name: String,
     stack_len: usize,
