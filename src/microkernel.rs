use anyhow::{anyhow, Result};
use ethers::types::H256;
use wasmtime::component::*;
use wasmtime::{Config, Engine, Store};
use tokio::sync::{mpsc, Mutex, RwLock};
use std::collections::{HashMap, HashSet};
use std::future::Future;
use std::pin::Pin;
use tokio::task::JoinHandle;
use serde_json::json;
use std::sync::Arc;
use serde::{Serialize, Deserialize};

use crate::types::*;
//  WIT errors when `use`ing interface unless we import this and implement Host for Process below
use crate::microkernel::component::microkernel_process::types::Host;

bindgen!({
    path: "wit",
    world: "microkernel-process",
    async: true,
});
const PROCESS_CHANNEL_CAPACITY: usize = 100;
const PROCESS_MANAGER_CHANNEL_CAPACITY: usize = 10;

#[derive(Debug, Serialize, Deserialize)]
#[serde(tag = "type")]
enum ProcessManagerCommand {
    Start(ProcessManagerStart),
    Stop(ProcessManagerStop),
    Restart(ProcessManagerRestart),
}
#[derive(Debug, Serialize, Deserialize)]
struct ProcessManagerStart {
    process_name: String,
    wasm_bytes_uri: String,
}
#[derive(Debug, Serialize, Deserialize)]
struct ProcessManagerStop {
    process_name: String,
}
#[derive(Debug, Serialize, Deserialize)]
struct ProcessManagerRestart {
    process_name: String,
}

struct ProcessData {
    our_name: String,
    process_name: String,
    wasm_bytes_uri: String,  // TODO: for use in restarting erroring process, ala midori
    wasm_bytes: Vec<u8>,     // TODO: for use in restarting erroring process, ala midori
    state: serde_json::Value,
    send_to_loop: MessageSender,
    send_to_process: MessageSender,
    send_to_terminal: PrintSender
}
type Process = Arc<Mutex<ProcessData>>;
struct ProcessAndHandle {
    process: Process,
    handle: JoinHandle<Result<()>>  // TODO: for use in restarting erroring process, ala midori
}

type Processes = Arc<RwLock<HashMap<String, ProcessAndHandle>>>;

fn json_to_string(json: &serde_json::Value) -> String {
    json.to_string().trim().trim_matches('"').to_string()
}

impl Host for Process {
}

#[async_trait::async_trait]
impl MicrokernelProcessImports for Process {
    async fn to_event_loop(
        &mut self,
        target: WitAppNode,
        wit_payload: WitPayload,
    ) -> Result<()> {
        let payload = Payload {
            json: match wit_payload.json {
                Some(payload_string) => {
                    Some(
                        serde_json::from_str(&payload_string).expect(
                            format!("given data not JSON string: {}", payload_string).as_str()
                        )
                    )
                },
                None => None,
            },
            bytes: wit_payload.bytes,
        };

        let process_data = self.lock().await;

        let message_json = json!({
            "source": AppNode {
                server: process_data.our_name.clone(),
                app: process_data.process_name.clone(),
            },
            "target": AppNode { 
                server: target.server,
                app: target.app,
            },
            "payload": payload,
        });
        let message: Message = serde_json::from_value(message_json).unwrap();

        process_data.send_to_loop.send(message).await.expect("to_event_loop: error sending");
        Ok(())
    }

    async fn modify_state(
        &mut self,
        json_pointer: String,
        new_value_string: String
    ) -> Result<String> {
        let mut process_data = self.lock().await;
        let json =
            process_data.state.pointer_mut(json_pointer.as_str()).ok_or(
                anyhow!(
                    format!(
                        "modify_state: state does not contain {:?}",
                        json_pointer
                    )
                )
            )?;
        let new_value = serde_json::from_str(&new_value_string)?;
        *json = new_value;
        Ok(new_value_string)
    }

    async fn fetch_state(&mut self, json_pointer: String) -> Result<String> {
        let process_data = self.lock().await;
        let json =
            process_data.state.pointer(json_pointer.as_str()).ok_or(
                anyhow!(
                    format!(
                        "fetch_state: state does not contain {:?}",
                        json_pointer
                    )
                )
            )?;
        Ok(json_to_string(json))
    }

    async fn set_state(&mut self, json_string: String) -> Result<String> {
        let json = serde_json::from_str(&json_string)?;
        let mut process_data = self.lock().await;
        process_data.state = json;
        Ok(json_string)
    }

    async fn print_to_terminal(&mut self, message: String) -> Result<()> {
        let process_data = self.lock().await;
        process_data
            .send_to_terminal
            .send(message)
            .await
            .expect("print_to_terminal: error sending");
        Ok(())
    }
}

async fn init_process(process: Process) {
    let (our_name, process_name, wasm_bytes_uri, send_to_loop) = {
        let process_data = process.lock().await;
        (
            process_data.our_name.clone(),
            process_data.process_name.clone(),
            process_data.wasm_bytes_uri.clone(),
            process_data.send_to_loop.clone(),
        )
    };

    let get_bytes_message = Message {
        source: AppNode {
            server: our_name.clone(),
            app: process_name.clone(),
        },
        //  TODO: target should be inferred from process.data.file_uri
        target: AppNode {
            server: our_name.clone(),
            app: "filesystem".to_string(),
        },
        payload: Payload{
            json: Some(
                serde_json::to_value(
                    FileSystemCommand{
                        uri_string: wasm_bytes_uri,
                        command: FileSystemAction::Read,
                    }
                ).unwrap()
            ),
            bytes: None,
        },
    };
    send_to_loop.send(get_bytes_message).await.unwrap();
}

async fn make_process_loop(
    process: Process,
    mut recv_in_process: MessageReceiver,
    message_from_loop: Message,
    engine: &Engine
) -> Pin<Box<dyn Future<Output = Result<()>> + Send>> {
    let (our_name, process_name, send_to_terminal) = {
        let process_data = process.lock().await;
        (
            process_data.our_name.clone(),
            process_data.process_name.clone(),
            process_data.send_to_terminal.clone(),
        )
    };

    if "filesystem".to_string() != message_from_loop.source.app {
        panic!(
            "message_process_loop: expected bytes message from filesystem, not {:?}",
            message_from_loop.source.app,
        );
    }
    let Payload { json: None, bytes: Some(wasm_bytes) } = message_from_loop.payload else {
        panic!(
            "message_process_loop: expected pure bytes message from filesystem, not {:?}",
            message_from_loop,
        );
    };
    let mut process_data = process.lock().await;
    process_data.wasm_bytes = wasm_bytes.clone();

    let component = Component::new(&engine, &wasm_bytes)
        .expect("make_process_loop: couldn't read file");

    let mut linker = Linker::new(&engine);
    MicrokernelProcess::add_to_linker(&mut linker, |state: &mut Process| state).unwrap();
    std::mem::drop(process_data);  //  unlock

    let mut store = Store::new(
        engine,
        process
    );

    Box::pin(
        async move {
            let (bindings, _) = MicrokernelProcess::instantiate_async(
                &mut store,
                &component,
                &linker
            ).await.unwrap();
            bindings
                .call_init(
                    &mut store,
                    &WitAppNode {
                        server: our_name.clone(),
                        app: process_name.clone(),
                    })
                .await
                .unwrap();
            let mut i = 0;
            loop {
                let message_from_loop = recv_in_process
                    .recv()
                    .await
                    .unwrap();
                let wit_payload = WitPayload {
                    json: match message_from_loop.payload.json {
                        Some(value) => Some(json_to_string(&value)),
                        None => None,
                    },
                    bytes: message_from_loop.payload.bytes,
                };
                let wit_message = WitMessage {
                    source: &WitAppNode {
                        server: message_from_loop.source.server,
                        app: message_from_loop.source.app,
                    },
                    target: &WitAppNode {
                        server: message_from_loop.target.server,
                        app: message_from_loop.target.app,
                    },
                    payload: &wit_payload,
                };
                bindings
                    .call_run_write(
                        &mut store,
                        wit_message,
                    )
                    .await
                    .unwrap();
                i = i + 1;
                send_to_terminal
                    .send(format!("{}: ran process step {}", process_name, i))
                    .await
                    .unwrap();
            }
        }
    )
}

impl ProcessAndHandle {
    async fn new(
        our_name: String,
        process_name: String,
        wasm_bytes_uri: &str,
        send_to_process: MessageSender,
        send_to_loop: MessageSender,
        send_to_terminal: PrintSender,
    ) -> Self {
        let process = Arc::new(Mutex::new(ProcessData {
                our_name: our_name,
                process_name: process_name,
                wasm_bytes_uri: wasm_bytes_uri.to_string(),
                wasm_bytes: Vec::new(),
                state: serde_json::Value::Null,
                send_to_loop: send_to_loop,
                send_to_process: send_to_process,
                send_to_terminal: send_to_terminal
            }));

        init_process(Arc::clone(&process)).await;

        ProcessAndHandle {
            process: Arc::clone(&process),
            handle: tokio::spawn(async {Ok(())}),  //  dummy placeholder
        }
    }

    async fn start(
        mut process: Self,
        recv_in_process: MessageReceiver,
        bytes_message: Message,
        engine: &Engine
    ) -> Self {
        let process_handle = tokio::spawn(
            make_process_loop(
                Arc::clone(&process.process),
                recv_in_process,
                bytes_message,
                engine,
            ).await
        );
        process.handle = process_handle;
        process
    }
}

fn make_event_loop(
    our_name: String,
    processes: Processes,
    mut recv_in_loop: MessageReceiver,
    send_to_wss: MessageSender,
    send_to_fs: MessageSender,
    send_to_process_manager: MessageSender,
    send_to_terminal: PrintSender,
) -> Pin<Box<dyn Future<Output = Result<()>> + Send>> {
    Box::pin(
        async move {
            loop {
                let next_message = recv_in_loop.recv().await.unwrap();
                send_to_terminal
                    .send(
                        format!(
                            "event loop: got json message: source, target, payload.json: {:?}, {:?}, {:?}",
                            next_message.source,
                            next_message.target,
                            next_message.payload.json,
                        )
                    )
                    .await
                    .unwrap();
                if our_name != next_message.target.server {
                    match send_to_wss.send(next_message).await {
                        Ok(()) => {
                            send_to_terminal
                                .send("event loop: sent to wss".to_string())
                                .await
                                .unwrap();
                        }
                        Err(e) => {
                            send_to_terminal
                                .send(format!("event loop: failed to send to wss: {}", e))
                                .await
                                .unwrap();
                        }
                    }
                } else {
                    let to = next_message.target.app.clone();
                    if "filesystem".to_string() == to {
                        //  request bytes from filesystem
                        //  TODO: generalize this to arbitrary URIs
                        //        (e.g., fs, http, peer, ...)
                        let _ = send_to_fs
                            .send(next_message)
                            .await;
                        continue;
                    } else if "process_manager".to_string() == to {
                        let _ = send_to_process_manager
                            .send(next_message)
                            .await;
                        continue;
                    }
                    //  pass message to appropriate process
                    let processes_lock = processes.read().await;
                    match processes_lock.get(&to) {
                        Some(value) => {
                            let process = value.process.lock().await;
                            let _result = process
                                .send_to_process
                                .send(next_message)
                                .await;
                            send_to_terminal
                                .send(
                                    format!(
                                        "event loop: sent to process; current state: {:?}",
                                        process.state,
                                    )
                                )
                                .await
                                .unwrap();
                        }
                        None => {
                            send_to_terminal
                                .send(
                                    format!(
                                        "event loop: don't have {} amongst registered processes: {:?}",
                                        to,
                                        processes_lock.keys().collect::<Vec<_>>()
                                    )
                                )
                                .await
                                .unwrap();
                            continue;
                        }
                    }
                }
            }
        }
    )
}

//  TODO: remove unnecessary println!s;
//        change necessary to send_to_terminals
async fn make_process_manager_loop(
    our_name: String,
    processes: Processes,
    send_to_loop: MessageSender,
    send_to_terminal: PrintSender,
    mut recv_in_process_manager: MessageReceiver,
    engine: Engine,
) -> Pin<Box<dyn Future<Output = Result<()>> + Send>> {
    Box::pin(
        async move {
            let disallowed_process_names = vec![
                "filesystem".to_string(),
                "process_manager".to_string(),
                "terminal".to_string(),
            ];
            let disallowed_process_names: HashSet<String> = disallowed_process_names
                .into_iter()
                .collect();
            loop {
                let next_message = recv_in_process_manager.recv().await.unwrap();
                println!("process manager: got {:?}", next_message);
                //  TODO: validate source/target?
                let Some(value) = next_message.payload.json else {
                    send_to_terminal
                        .send(
                            format!(
                                "process manager: got payload with no json source, target: {:?}, {:?}",
                                next_message.source,
                                next_message.target,
                            )
                        )
                        .await
                        .unwrap();
                    continue;
                };
                let process_manager_command: ProcessManagerCommand =
                    serde_json::from_value(value)
                    .expect("process manager: could not parse to command");
                println!("process manager: parsed {:?}", process_manager_command);
                match process_manager_command {
                    ProcessManagerCommand::Start(start) => {
                        println!("process manager: start");
                        if disallowed_process_names.contains(&start.process_name) {
                            println!(
                                "process manager: cannot add process {} with name amongst {:?}",
                                &start.process_name,
                                disallowed_process_names.iter().collect::<Vec<_>>(),
                            );
                            continue;
                        }
                        let (send_to_process, mut recv_in_process) =
                            mpsc::channel::<Message>(PROCESS_CHANNEL_CAPACITY);
                        {
                            let mut processes_write = processes.write().await;
                            processes_write.insert(
                                start.process_name.clone(),
                                ProcessAndHandle::new(
                                    our_name.to_string(),
                                    start.process_name.clone(),
                                    &start.wasm_bytes_uri,
                                    send_to_process,
                                    send_to_loop.clone(),
                                    send_to_terminal.clone(),
                                ).await
                            );
                        }

                        //  Divide operation into two steps to avoid blocking event loop,
                        //   which needs read access to processes HashMap.
                        let bytes_message = recv_in_process.recv().await.unwrap();
                        {
                            let mut processes_write = processes.write().await;
                            let process = processes_write
                                .remove(&start.process_name)
                                .unwrap();
                            let process = ProcessAndHandle::start(
                                process,
                                recv_in_process,
                                bytes_message,
                                &engine
                            ).await;
                            processes_write.insert(
                                start.process_name.clone(),
                                process,
                            );
                        }
                    },
                    ProcessManagerCommand::Stop(stop) => {
                        println!("process manager: stop");
                        let mut processes_write = processes.write().await;
                        let removed = processes_write
                            .remove(&stop.process_name)
                            .unwrap();
                        removed.handle.abort();
                        println!("process manager: {:?}", processes_write.keys().collect::<Vec<_>>());
                    },
                    ProcessManagerCommand::Restart(restart) => {
                        println!("process manager: restart");
                        let mut processes_write = processes.write().await;
                        let removed = processes_write
                            .remove(&restart.process_name)
                            .unwrap();
                        removed.handle.abort();

                        let removed_process = removed.process.lock().await;
                        let restart_payload_json =
                            serde_json::to_value(
                                ProcessManagerCommand::Start(ProcessManagerStart {
                                    process_name: removed_process.process_name.clone(),
                                    wasm_bytes_uri: removed_process.wasm_bytes_uri.clone(),
                                })
                            ).unwrap();
                        let restart_message = Message {
                            source: AppNode {
                                server: our_name.clone(),
                                app: "process_manager".to_string(),
                            },
                            target: AppNode {
                                server: removed_process.our_name.clone(),
                                app: "process_manager".to_string(),
                            },
                            payload: Payload {
                                json: Some(restart_payload_json),
                                bytes: None,
                            },
                        };
                        let _ = send_to_loop.send(restart_message).await;
                    },
                }
            }
        }
    )
}

pub async fn kernel(
<<<<<<< HEAD
    our: &Identity,
    send_to_loop: CardSender,
=======
    our_name: &str,
    send_to_loop: MessageSender,
>>>>>>> b3bff852
    send_to_terminal: PrintSender,
    recv_in_loop: MessageReceiver,
    send_to_wss: MessageSender,
    send_to_fs: MessageSender,
) {
    let mut config = Config::new();
    config.async_support(true);
    config.wasm_component_model(true);
    let engine = Engine::new(&config).unwrap();

<<<<<<< HEAD
    let mut processes: Processes = HashMap::new();

    let process_name = "http_server".to_string();
    let file_path = "./http_server.wasm";
    processes.insert(
        process_name.clone(),
        ProcessAndHandle::new(
            our.name.to_string(),
            process_name.clone(),
            &file_path,
            send_to_loop.clone(),
            send_to_terminal.clone(),
            &engine
        ).await
    );

    let process_name = "hi_lus_lus".to_string();
    let file_path = "./hi_lus_lus.wasm";
    processes.insert(
        process_name.clone(),
        ProcessAndHandle::new(
            our.name.to_string(),
            process_name.clone(),
            &file_path,
            send_to_loop.clone(),
=======
    let processes: Processes = Arc::new(RwLock::new(HashMap::new()));
    let (send_to_process_manager, recv_in_process_manager) =
        mpsc::channel::<Message>(PROCESS_MANAGER_CHANNEL_CAPACITY);

    let event_loop_handle = tokio::spawn(
        make_event_loop(
            our_name.to_string(),
            Arc::clone(&processes),
            recv_in_loop,
            send_to_wss,
            send_to_fs,
            send_to_process_manager,
>>>>>>> b3bff852
            send_to_terminal.clone(),
        )
    );

<<<<<<< HEAD
    let process_name = "poast".to_string();
    let file_path = "./poast.wasm";
    processes.insert(
        process_name.clone(),
        ProcessAndHandle::new(
            our.name.to_string(),
            process_name.clone(),
            &file_path,
=======
    let process_manager_handle = tokio::spawn(
        make_process_manager_loop(
            our_name.to_string(),
            Arc::clone(&processes),
>>>>>>> b3bff852
            send_to_loop.clone(),
            send_to_terminal.clone(),
            recv_in_process_manager,
            engine,
        ).await
    );

<<<<<<< HEAD
    let event_loop_handle = tokio::spawn(
        make_event_loop(
            our.name.clone(),
            processes,
            recv_in_loop,
            send_to_wss,
            send_to_terminal.clone()
        )
=======
    _ = tokio::join!(
        event_loop_handle,
        process_manager_handle,
>>>>>>> b3bff852
    );
}<|MERGE_RESOLUTION|>--- conflicted
+++ resolved
@@ -574,13 +574,8 @@
 }
 
 pub async fn kernel(
-<<<<<<< HEAD
     our: &Identity,
-    send_to_loop: CardSender,
-=======
-    our_name: &str,
     send_to_loop: MessageSender,
->>>>>>> b3bff852
     send_to_terminal: PrintSender,
     recv_in_loop: MessageReceiver,
     send_to_wss: MessageSender,
@@ -591,65 +586,26 @@
     config.wasm_component_model(true);
     let engine = Engine::new(&config).unwrap();
 
-<<<<<<< HEAD
-    let mut processes: Processes = HashMap::new();
-
-    let process_name = "http_server".to_string();
-    let file_path = "./http_server.wasm";
-    processes.insert(
-        process_name.clone(),
-        ProcessAndHandle::new(
-            our.name.to_string(),
-            process_name.clone(),
-            &file_path,
-            send_to_loop.clone(),
-            send_to_terminal.clone(),
-            &engine
-        ).await
-    );
-
-    let process_name = "hi_lus_lus".to_string();
-    let file_path = "./hi_lus_lus.wasm";
-    processes.insert(
-        process_name.clone(),
-        ProcessAndHandle::new(
-            our.name.to_string(),
-            process_name.clone(),
-            &file_path,
-            send_to_loop.clone(),
-=======
     let processes: Processes = Arc::new(RwLock::new(HashMap::new()));
     let (send_to_process_manager, recv_in_process_manager) =
         mpsc::channel::<Message>(PROCESS_MANAGER_CHANNEL_CAPACITY);
 
     let event_loop_handle = tokio::spawn(
         make_event_loop(
-            our_name.to_string(),
+            our.name.to_string(),
             Arc::clone(&processes),
             recv_in_loop,
             send_to_wss,
             send_to_fs,
             send_to_process_manager,
->>>>>>> b3bff852
             send_to_terminal.clone(),
         )
     );
 
-<<<<<<< HEAD
-    let process_name = "poast".to_string();
-    let file_path = "./poast.wasm";
-    processes.insert(
-        process_name.clone(),
-        ProcessAndHandle::new(
-            our.name.to_string(),
-            process_name.clone(),
-            &file_path,
-=======
     let process_manager_handle = tokio::spawn(
         make_process_manager_loop(
             our_name.to_string(),
             Arc::clone(&processes),
->>>>>>> b3bff852
             send_to_loop.clone(),
             send_to_terminal.clone(),
             recv_in_process_manager,
@@ -657,19 +613,8 @@
         ).await
     );
 
-<<<<<<< HEAD
-    let event_loop_handle = tokio::spawn(
-        make_event_loop(
-            our.name.clone(),
-            processes,
-            recv_in_loop,
-            send_to_wss,
-            send_to_terminal.clone()
-        )
-=======
     _ = tokio::join!(
         event_loop_handle,
         process_manager_handle,
->>>>>>> b3bff852
     );
 }