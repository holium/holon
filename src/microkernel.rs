use anyhow::Result;
use wasmtime::component::*;
use wasmtime::{Config, Engine, Store, WasmBacktraceDetails};
use tokio::sync::mpsc;
use std::collections::{HashMap, VecDeque};
use std::future::Future;
use std::pin::Pin;
use tokio::task::JoinHandle;
use tokio::fs;
use serde::{Serialize, Deserialize};

use wasmtime_wasi::preview2::{Table, WasiCtx, WasiCtxBuilder, WasiView, wasi};

use crate::types::*;
//  WIT errors when `use`ing interface unless we import this and implement Host for Process below
use crate::microkernel::component::microkernel_process::types::Host;
use crate::microkernel::component::microkernel_process::types::WitMessageType;
use crate::microkernel::component::microkernel_process::types::WitProtomessageType;
use crate::microkernel::component::microkernel_process::types::WitRequestTypeWithTarget;
use crate::microkernel::component::microkernel_process::types::WitWire;

bindgen!({
    path: "wit",
    world: "microkernel-process",
    async: true,
});
const PROCESS_CHANNEL_CAPACITY: usize = 100;

#[derive(Debug, Serialize, Deserialize)]
#[serde(tag = "type")]
enum ProcessManagerCommand {
    Start(ProcessStart),
    Stop(ProcessManagerStop),
    Restart(ProcessManagerRestart),
}
#[derive(Debug, Serialize, Deserialize)]
struct ProcessStart {
    process_name: String,
    wasm_bytes_uri: String,
}
#[derive(Debug, Serialize, Deserialize)]
struct ProcessManagerStop {
    process_name: String,
}
#[derive(Debug, Serialize, Deserialize)]
struct ProcessManagerRestart {
    process_name: String,
}

#[derive(Debug, Serialize, Deserialize)]
#[serde(tag = "type")]
enum KernelRequest {
    StartProcess(ProcessStart),
    StopProcess(KernelStopProcess),
}
#[derive(Debug, Serialize, Deserialize)]
struct KernelStopProcess {
    process_name: String,
}
#[derive(Debug, Serialize, Deserialize)]
#[serde(tag = "type")]
enum KernelResponse {
    StartProcess(ProcessMetadata),
    StopProcess(KernelStopProcess),
}

#[derive(Debug, Serialize, Deserialize)]
struct ProcessMetadata {
    our_name: String,
    process_name: String,
    wasm_bytes_uri: String,  // TODO: for use in restarting erroring process, ala midori
    // wasm_bytes: Vec<u8>,     // TODO: for use in faster/cached restarting?
}

impl Clone for ProcessMetadata {
    fn clone(&self) -> ProcessMetadata {
        ProcessMetadata {
            our_name: self.our_name.clone(),
            process_name: self.process_name.clone(),
            wasm_bytes_uri: self.wasm_bytes_uri.clone(),
        }
    }
}

struct Process {
    metadata: ProcessMetadata,
    recv_in_process: MessageReceiver,
    send_to_loop: MessageSender,
    send_to_terminal: PrintSender,
    prompting_message: Option<WrappedMessage>,
    contexts: HashMap<u64, ProcessContext>,
    message_queue: VecDeque<WrappedMessage>,
}

struct ProcessWasi {
    process: Process,
    table: Table,
    wasi: WasiCtx,
}

#[derive(Clone, Debug)]
struct CauseMetadata {
    id: u64,
    process_node: ProcessNode,
    rsvp: Rsvp,
    message_type: MessageType,
}

#[derive(Debug)]
struct ProcessContext {
    proximate: CauseMetadata,         //  kernel only: for routing responses  TODO: needed?
    ultimate: Option<CauseMetadata>,  //  kernel only: for routing responses
    context: serde_json::Value,       //  input/output from process
}

impl CauseMetadata {
    fn new(wrapped_message: &WrappedMessage) -> Self {
        CauseMetadata {
            id: wrapped_message.id.clone(),
            process_node: ProcessNode {
                node: wrapped_message.message.wire.source_ship.clone(),
                process: wrapped_message.message.wire.source_app.clone(),
            },
            rsvp: wrapped_message.rsvp.clone(),
            message_type: wrapped_message.message.message_type.clone(),
        }
    }
}

impl ProcessContext {
    fn new(
        proximate: &WrappedMessage,
        ultimate: Option<&WrappedMessage>,
        context: Option<serde_json::Value>,
    ) -> Self {
        ProcessContext {
            proximate: CauseMetadata::new(proximate),
            ultimate: match ultimate {
                Some(ultimate) => Some(CauseMetadata::new(ultimate)),
                None => None,
            },
            context: match context {
                Some(c) => c,
                None => serde_json::Value::Null,
            },
        }
    }
}

//  live in event loop
type Senders = HashMap<String, MessageSender>;
type ProcessHandles = HashMap<String, JoinHandle<Result<()>>>;

fn json_to_string(json: &serde_json::Value) -> String {
    json.to_string().trim().trim_matches('"').to_string()
}

impl Host for ProcessWasi {
}

impl WasiView for ProcessWasi {
    fn table(&self) -> &Table {
        &self.table
    }
    fn table_mut(&mut self) -> &mut Table {
        &mut self.table
    }
    fn ctx(&self) -> &WasiCtx {
        &self.wasi
    }
    fn ctx_mut(&mut self) -> &mut WasiCtx {
        &mut self.wasi
    }
}

#[async_trait::async_trait]
impl MicrokernelProcessImports for ProcessWasi {
    async fn yield_results(&mut self, results: Vec<(WitProtomessage, String)>) -> Result<()> {
        let _ = send_process_results_to_loop(
            results,
            self.process.metadata.our_name.clone(),
            self.process.metadata.process_name.clone(),
            self.process.send_to_loop.clone(),
            &self.process.prompting_message,
            &mut self.process.contexts,
        ).await;
        Ok(())
    }

    async fn await_next_message(&mut self) -> Result<(WitMessage, String)> {
        let (wrapped_message, process_input) = get_and_send_loop_message_to_process(
            &mut self.process.message_queue,
            &mut self.process.recv_in_process,
            &mut self.process.send_to_terminal,
            &self.process.contexts,
        ).await;
        self.process.prompting_message = Some(wrapped_message);
        process_input
    }

    // async fn yield_and_await_response(&mut self, result: WitProtomessage) -> Result<WitMessage> {
    async fn yield_and_await_response(
        &mut self,
        target: WitProcessNode,
        payload: WitPayload,
    ) -> Result<WitMessage> {
        let protomessage = WitProtomessage {
            protomessage_type: WitProtomessageType::Request(WitRequestTypeWithTarget {
                is_expecting_response: true,
                target_ship: target.node,
                target_app: target.process,
            }),
            payload,
        };

        let ids = send_process_results_to_loop(
            vec![(protomessage, "".into())],
            self.process.metadata.our_name.clone(),
            self.process.metadata.process_name.clone(),
            self.process.send_to_loop.clone(),
            &self.process.prompting_message,
            &mut self.process.contexts,
        ).await;

        if 1 != ids.len() {
            panic!("yield_and_await_response: must receive only 1 id back");
        }

        let (wrapped_message, process_input) = get_and_send_specific_loop_message_to_process(
            ids[0],
            &mut self.process.message_queue,
            &mut self.process.recv_in_process,
            &mut self.process.send_to_terminal,
            &self.process.contexts,
        ).await;
        self.process.prompting_message = Some(wrapped_message);
        process_input
    }

<<<<<<< HEAD
    async fn print_to_terminal(&mut self, verbosity: u8, content: String) -> Result<()> {
        self.send_to_terminal
            .send(Printout { verbosity, content })
=======
    async fn print_to_terminal(&mut self, message: String) -> Result<()> {
        self.process.send_to_terminal
            .send(Printout { verbosity: 1, content: message })
>>>>>>> ba9f5f03
            .await
            .expect("print_to_terminal: error sending");
        Ok(())
    }

    async fn get_current_unix_time(&mut self) -> Result<u64> {
        Ok(
            std::time::SystemTime::now()
                .duration_since(std::time::UNIX_EPOCH)
                .unwrap()
                .as_secs()
        )
    }

    async fn get_insecure_uniform_u64(&mut self) -> Result<u64> {
        Ok(rand::random())
    }
}

async fn get_and_send_specific_loop_message_to_process(
    awaited_message_id: u64,
    message_queue: &mut VecDeque<WrappedMessage>,
    recv_in_process: &mut MessageReceiver,
    send_to_terminal: &mut PrintSender,
    contexts: &HashMap<u64, ProcessContext>,
) -> (WrappedMessage, Result<WitMessage>) {
    loop {
        let wrapped_message = recv_in_process.recv().await.unwrap();
        //  if message id matches the one we sent out
        //   AND the message is not a websocket ack
        if (awaited_message_id == wrapped_message.id)
           & !(("net" == wrapped_message.message.wire.source_app)
               & (Some(serde_json::Value::String("Success".into())) == wrapped_message.message.payload.json)
              ) {
            let message = send_loop_message_to_process(
                wrapped_message,
                send_to_terminal,
                contexts,
            ).await;
            return (
                message.0,
                match message.1 {
                    Ok(r) => Ok(r.0),
                    Err(e) => Err(e),
                },
            );
        }

        message_queue.push_back(wrapped_message);
    }
}

async fn get_and_send_loop_message_to_process(
    message_queue: &mut VecDeque<WrappedMessage>,
    recv_in_process: &mut MessageReceiver,
    send_to_terminal: &mut PrintSender,
    contexts: &HashMap<u64, ProcessContext>,
) -> (WrappedMessage, Result<(WitMessage, String)>) {
    //  TODO: dont unwrap: causes panic when Start already running process
    let wrapped_message = recv_in_process.recv().await.unwrap();
    let wrapped_message =
        match message_queue.pop_front() {
            Some(m) => {
                message_queue.push_back(wrapped_message);
                m
            },
            None => wrapped_message,
        };

    send_loop_message_to_process(
        wrapped_message,
        send_to_terminal,
        contexts,
    ).await
}

async fn send_loop_message_to_process(
    wrapped_message: WrappedMessage,
    send_to_terminal: &mut PrintSender,
    contexts: &HashMap<u64, ProcessContext>,
) -> (WrappedMessage, Result<(WitMessage, String)>) {
    // print_stack_to_terminal(
    //     format!(
    //         "{}: got message_stack",
    //         self.metadata.process_name,
    //     ).as_str(),
    //     &next_message_stack,
    //     self.send_to_terminal.clone(),
    // ).await;

    let wit_message = convert_message_to_wit_message(&wrapped_message.message).await;

    let message_id = wrapped_message.id.clone();
    let message_type = wrapped_message.message.message_type.clone();
    (
        wrapped_message,
        match message_type {
            MessageType::Request(_) => Ok((wit_message, "".to_string())),
            MessageType::Response => {
                match contexts.get(&message_id) {
                    Some(ref context) => {
                        Ok((wit_message, serde_json::to_string(&context.context).unwrap()))
                    },
                    None => {
                        send_to_terminal
                            .send(Printout { verbosity: 1, content: "awm: couldn't find context for Response".into() })
                            .await
                            .unwrap();
                        Ok((wit_message, "".to_string()))
                    },
                }
            },
        },
    )
}

async fn send_process_results_to_loop(
    results: Vec<(WitProtomessage, String)>,
    source_ship: String,
    source_app: String,
    send_to_loop: MessageSender,
    prompting_message: &Option<WrappedMessage>,
    contexts: &mut HashMap<u64, ProcessContext>,
) -> Vec<u64> {
    let mut ids: Vec<u64> = Vec::new();
    for (WitProtomessage { protomessage_type, payload }, new_context_string) in &results {
        let new_context = match serde_json::from_str(new_context_string) {
            Ok(r) => Some(r),
            Err(_) => None,
        };
        let (id, rsvp, target_ship, target_app, message_type) =
            match protomessage_type {
                WitProtomessageType::Request(type_with_target) => {
                    let (id, rsvp) =
                        if type_with_target.is_expecting_response {
                            (rand::random(), None)
                        } else {
                            //  rsvp is set if there was a Request expecting Response
                            //   followed by Request(s) not expecting Response;
                            //   could also be None if entire chain of Requests are
                            //   not expecting Response
                            match prompting_message {
                                Some(ref prompting_message) => {
                                    match prompting_message.message.message_type {
                                        MessageType::Request(prompting_message_is_expecting_response) => {
                                            if prompting_message_is_expecting_response {
                                                (
                                                    prompting_message.id.clone(), //  TODO: need to reference count?
                                                    Some(ProcessNode {
                                                        node: prompting_message.message.wire.source_ship.clone(),
                                                        process: prompting_message.message.wire.source_app.clone(),
                                                    }),
                                                )
                                            } else {
                                                (
                                                    prompting_message.id.clone(),  //  TODO: need to reference count?
                                                    prompting_message.rsvp.clone(),
                                                )
                                            }
                                        },
                                        MessageType::Response => {
                                            (rand::random(), None)
                                            // panic!("oops: {:?}\n{}\n{}\n{}", results, source_ship, source_app, prompting_message)
                                        },
                                    }
                                },
                                None => {
                                    (rand::random(), None)
                                },
                            }
                        };
                    (
                        id,
                        rsvp,
                        type_with_target.target_ship.clone(),
                        type_with_target.target_app.clone(),
                        MessageType::Request(type_with_target.is_expecting_response),
                    )
                },
                WitProtomessageType::Response => {
                    let Some(ref prompting_message) = prompting_message else {
                        println!("need non-None prompting_message to handle Response");
                        continue;
                    };
                    let (id, target_ship, target_app) =
                        match prompting_message.message.message_type {
                            MessageType::Request(is_expecting_response) => {
                                if is_expecting_response {
                                    (
                                        prompting_message.id.clone(),
                                        prompting_message.message.wire.source_ship.clone(),
                                        prompting_message.message.wire.source_app.clone(),
                                    )
                                } else {
                                    let Some(rsvp) = prompting_message.rsvp.clone() else {
                                        println!("no rsvp set for response (prompting)");
                                        continue;
                                    };

                                    (
                                        prompting_message.id.clone(),
                                        rsvp.node.clone(),
                                        rsvp.process.clone(),
                                    )
                                }
                            },
                            MessageType::Response => {
                                let Some(context) = contexts.get(&prompting_message.id) else {
                                    println!("couldn't find context to route response");
                                    continue;
                                };
                                // println!("sprtl: resp to resp; prox, ult: {:?}, {:?}", context.proximate, context.ultimate);
                                let Some(ref ultimate) = context.ultimate else {
                                    println!("couldn't find ultimate cause to route response");
                                    continue;
                                };

                                match ultimate.message_type {
                                    MessageType::Request(is_expecting_response) => {
                                        if is_expecting_response {
                                            (
                                                ultimate.id.clone(),
                                                ultimate.process_node.node.clone(),
                                                ultimate.process_node.process.clone(),
                                            )
                                        } else {
                                            let Some(rsvp) = ultimate.rsvp.clone() else {
                                                println!("no rsvp set for response (ultimate)");
                                                continue;
                                            };
                                            (
                                                ultimate.id.clone(),
                                                rsvp.node.clone(),
                                                rsvp.process.clone(),
                                            )
                                        }
                                    },
                                    MessageType::Response => {
                                        println!("ultimate as response unexpected case");
                                        continue;
                                    },
                                }
                            },
                        };
                    (
                        id,
                        None,
                        target_ship,
                        target_app,
                        MessageType::Response,
                    )
                },
            };

        let payload = Payload {
            json: match payload.json {
                Some(ref json_string) => serde_json::from_str(&json_string).unwrap_or(None),
                None => None,
            },
            bytes: payload.bytes.clone(),
        };
        let wrapped_message = WrappedMessage {
            id: id.clone(),
            rsvp,
            message: Message {
                message_type,
                wire: Wire {
                    source_ship: source_ship.clone(),
                    source_app: source_app.clone(),
                    target_ship,
                    target_app,
                },
                payload,
            }
        };

        // println!("contexts before modification");
        // for (key, val) in contexts.iter() {
        //     println!("{}: {:?}", key, val);
        // }

        //  modify contexts if necessary
        //   note that this could be rolled into the `match` making Message above;
        //   if performance is bad here, roll into above
        match wrapped_message.message.message_type {
            MessageType::Request(_) => {
                //  add context, as appropriate
                match prompting_message {
                    Some(ref prompting_message) => {
                        match prompting_message.message.message_type {
                            MessageType::Request(_prompting_message_is_expecting_response) => {
                                //  case: prompting_message_is_expecting_response
                                //   ultimate stored for source
                                //  case: !prompting_message_is_expecting_response
                                //   ultimate stored for rsvp
                                contexts.insert(
                                    wrapped_message.id,
                                    ProcessContext::new(
                                        &wrapped_message,
                                        Some(&prompting_message),
                                        new_context,
                                    )
                                );
                            },
                            MessageType::Response => {
                                match contexts.get(&prompting_message.id) {
                                    Some(context) => {
                                        //  ultimate is the ultimate of the prompt of Response
                                        contexts.insert(
                                            wrapped_message.id,
                                            ProcessContext {
                                                proximate: CauseMetadata::new(&wrapped_message),
                                                ultimate: context.ultimate.clone(),
                                                context: match new_context {
                                                    Some(new_context) => new_context,
                                                    None => serde_json::Value::Null,
                                                },
                                            },
                                        );
                                    },
                                    None => {
                                        //  should this even be allowed?
                                        contexts.insert(
                                            wrapped_message.id,
                                            ProcessContext::new(
                                                &wrapped_message,
                                                Some(&prompting_message),
                                                new_context,
                                            )
                                        );
                                    },
                                }
                            },
                        }
                    },
                    None => {
                        contexts.insert(
                            wrapped_message.id,
                            ProcessContext::new(
                                &wrapped_message,
                                None,
                                new_context,
                            )
                        );
                    },
                }
            },
            MessageType::Response => {
                //  clean up context we just used
                contexts.remove(&wrapped_message.id);
            },
        }

        // println!("contexts after modification");
        // for (key, val) in contexts.iter() {
        //     println!("{}: {:?}", key, val);
        // }

        send_to_loop
            .send(wrapped_message)
            .await
            .unwrap();

        ids.push(id);
    }
    ids
}

async fn convert_message_to_wit_message(m: &Message) -> WitMessage {
    let wit_payload = WitPayload {
        json: match m.payload.json.clone() {
            Some(value) => Some(json_to_string(&value)),
            None => None,
        },
        bytes: m.payload.bytes.clone(),
    };
    let wit_message_type = match m.message_type {
        MessageType::Request(is_expecting_response) => {
            WitMessageType::Request(is_expecting_response)
        },
        MessageType::Response => WitMessageType::Response,
    };
    WitMessage {
        message_type: wit_message_type,
        wire: WitWire {
            source_ship: m.wire.source_ship.clone(),
            source_app: m.wire.source_app.clone(),
            target_ship: m.wire.target_ship.clone(),
            target_app: m.wire.target_app.clone(),
        },
        payload: wit_payload,
    }
}

async fn make_process_loop(
    metadata: ProcessMetadata,
    send_to_loop: MessageSender,
    send_to_terminal: PrintSender,
    recv_in_process: MessageReceiver,
    wasm_bytes: Vec<u8>,
    engine: &Engine,
) -> Pin<Box<dyn Future<Output = Result<()>> + Send>> {
    let our_name = metadata.our_name.clone();
    let process_name = metadata.process_name.clone();

    let component = Component::new(&engine, &wasm_bytes)
        .expect("make_process_loop: couldn't read file");

    let mut linker = Linker::new(&engine);
    MicrokernelProcess::add_to_linker(&mut linker, |state: &mut ProcessWasi| state).unwrap();

    let mut table = Table::new();
    let wasi = WasiCtxBuilder::new().inherit_stdio().build(&mut table).unwrap();

    wasi::command::add_to_linker(&mut linker).unwrap();
    let mut store = Store::new(
        engine,
        ProcessWasi {
            process: Process {
                metadata,
                recv_in_process,
                send_to_loop: send_to_loop.clone(),
                send_to_terminal: send_to_terminal.clone(),
                prompting_message: None,
                contexts: HashMap::new(),
                message_queue: VecDeque::new(),
            },
            table,
            wasi,
        },
    );

    Box::pin(
        async move {
            let (bindings, _bindings) = MicrokernelProcess::instantiate_async(
                &mut store,
                &component,
                &linker
            ).await.unwrap();

            //  process loop happens inside the WASM component process -- if desired
            match bindings.call_run_process(
                &mut store,
                &our_name,
                &process_name,
            ).await {
                Ok(()) => {},
                Err(e) => {
                    let _ = send_to_terminal
                        .send(Printout {
                            verbosity: 0,
                            content: format!(
                                "mk: process {} ended with error: {:?}",
                                process_name,
                                e,
                            ),
                        })
                        .await;
                }
            };

            //  clean up process metadata & channels
            send_to_loop
                .send(WrappedMessage {
                    id: rand::random(),
                    rsvp: None,
                    message: Message {
                        message_type: MessageType::Request(false),
                        wire: Wire {
                            source_ship: our_name.clone(),
                            source_app: "kernel".into(),
                            target_ship: our_name.clone(),
                            target_app: "process_manager".into(),
                        },
                        payload: Payload {
                            json: Some(serde_json::json!({
                                "type": "Stop",
                                "process_name": process_name,
                            })),
                            bytes: None,
                        },
                    },
                }
                )
                .await
                .unwrap();
            Ok(())
        }
    )
}

async fn handle_kernel_request(
    our_name: String,
    wrapped_message: WrappedMessage,
    send_to_loop: MessageSender,
    send_to_terminal: PrintSender,
    senders: &mut Senders,
    process_handles: &mut ProcessHandles,
    engine: &Engine,
) {
    let message = wrapped_message.message;
    let Some(value) = message.payload.json else {
        // print_stack_to_terminal(
        //     "kernel: got kernel command with no json source, stack",
        //     &message_stack,
        //     send_to_terminal.clone(),
        // ).await;
        return;
    };
    let kernel_request: KernelRequest =
        serde_json::from_value(value)
        .expect("kernel: could not parse to command");
    match kernel_request {
        KernelRequest::StartProcess(cmd) => {
            let Some(wasm_bytes) = message.payload.bytes else {
                // print_stack_to_terminal(
                //     "kernel: StartProcess requires bytes; stack",
                //     &message_stack,
                //     send_to_terminal.clone(),
                // ).await;
                return;
            };
            let (send_to_process, recv_in_process) =
                mpsc::channel::<WrappedMessage>(PROCESS_CHANNEL_CAPACITY);
            senders.insert(cmd.process_name.clone(), send_to_process);
            let metadata = ProcessMetadata {
                our_name: our_name.to_string(),
                process_name: cmd.process_name.clone(),
                wasm_bytes_uri: cmd.wasm_bytes_uri.clone(),
            };
            process_handles.insert(
                cmd.process_name.clone(),
                tokio::spawn(
                    make_process_loop(
                        metadata.clone(),
                        send_to_loop.clone(),
                        send_to_terminal.clone(),
                        recv_in_process,
                        wasm_bytes,
                        engine,
                    ).await
                ),
            );

            let start_completed_message = WrappedMessage {
                id: wrapped_message.id,
                rsvp: None,
                message: Message {
                    message_type: MessageType::Response,
                    wire: Wire {
                        source_ship: our_name.clone(),
                        source_app: "kernel".to_string(),
                        target_ship: our_name.clone(),
                        target_app: "process_manager".to_string(),
                    },
                    payload: Payload {
                        json: Some(
                            serde_json::to_value(
                                KernelResponse::StartProcess(metadata)
                            ).unwrap()
                        ),
                        bytes: None,
                    },
                }
            };
            if let Some(send_to_process_manager) = senders.get("process_manager") {
                send_to_process_manager
                    .send(start_completed_message)
                    .await
                    .unwrap();
            }
            return;
        },
        KernelRequest::StopProcess(cmd) => {
            let MessageType::Request(is_expecting_response) = message.message_type else {
                send_to_terminal
                    .send(Printout {
                        verbosity: 0,
                        content: "kernel: StopProcess requires Request, got Response".into()
                    })
                    .await
                    .unwrap();
                return;
            };
            let _ = senders.remove(&cmd.process_name);
            let process_handle = match process_handles.remove(&cmd.process_name) {
                Some(ph) => ph,
                None => {
                    send_to_terminal
                        .send(Printout {
                            verbosity: 0,
                            content: format!(
                                "kernel: no such process {} to Stop",
                                cmd.process_name,
                            ),
                        })
                        .await
                        .unwrap();
                    return;
                },
            };
            process_handle.abort();
            if !is_expecting_response {
                return;
            }
            let json_payload = serde_json::to_value(
                KernelResponse::StopProcess(KernelStopProcess {
                    process_name: cmd.process_name.clone(),
                })
            ).unwrap();

            let stop_completed_message = WrappedMessage {
                id: wrapped_message.id,
                rsvp: None,
                message: Message {
                    message_type: MessageType::Response,
                    wire: Wire {
                        source_ship: our_name.clone(),
                        source_app: "kernel".to_string(),
                        target_ship: our_name.clone(),
                        target_app: "process_manager".to_string(),
                    },
                    payload: Payload {
                        json: Some(json_payload),
                        bytes: None,
                    },
                }
            };
            if let Some(send_to_process_manager) = senders.get("process_manager") {
                send_to_process_manager
                    .send(stop_completed_message)
                    .await
                    .unwrap();
            }
            return;
        },
    }
}

async fn make_event_loop(
    our_name: String,
    mut recv_in_loop: MessageReceiver,
    mut recv_debug_in_loop: DebugReceiver,
    send_to_loop: MessageSender,
    send_to_net: MessageSender,
    send_to_fs: MessageSender,
    send_to_http_server: MessageSender,
    send_to_http_client: MessageSender,
    send_to_terminal: PrintSender,
    engine: Engine,
) -> Pin<Box<dyn Future<Output = Result<()>> + Send>> {
    Box::pin(
        async move {
            let mut senders: Senders = HashMap::new();
            senders.insert("filesystem".to_string(), send_to_fs);
            senders.insert("http_server".to_string(), send_to_http_server.clone());
            senders.insert("http_client".to_string(), send_to_http_client);

            let mut process_handles: ProcessHandles = HashMap::new();
            let mut is_debug = false;
            loop {
                tokio::select! {
                    debug = recv_debug_in_loop.recv() => {
                        if let Some(DebugCommand::Toggle) = debug {
                            is_debug = !is_debug;
                        }
                    },
                    wrapped_message = recv_in_loop.recv() => {
                        while is_debug {
                            let debug = recv_debug_in_loop.recv().await.unwrap();
                            match debug {
                                DebugCommand::Toggle => is_debug = !is_debug,
                                DebugCommand::Step => break,
                            }
                        }

                        let Some(wrapped_message) = wrapped_message else {
                            send_to_terminal.send(Printout {
                                    verbosity: 1,
                                    content: "event loop: got None for message".to_string(),
                                }
                            ).await.unwrap();
                            continue;
                        };
                        // let wrapped_message = recv_in_loop.recv().await.unwrap();
                        send_to_terminal.send(
                            Printout {
                                verbosity: 1,
                                content: format!("event loop: got message: {}", wrapped_message)
                            }
                        ).await.unwrap();
                        // print_stack_to_terminal(
                        //     "event loop: got message stack",
                        //     &message_stack,
                        //     send_to_terminal.clone(),
                        // ).await;
                        if our_name != wrapped_message.message.wire.target_ship {
                            match send_to_net.send(wrapped_message).await {
                                Ok(()) => {
                                    send_to_terminal
                                        .send(Printout {
                                            verbosity: 1,
                                            content: "event loop: message sent to network".to_string(),
                                        })
                                        .await
                                        .unwrap();
                                }
                                Err(e) => {
                                    send_to_terminal
                                        .send(Printout {
                                            verbosity: 0,
                                            content: format!("event loop: message to network failed: {}", e),
                                        })
                                        .await
                                        .unwrap();
                                }
                            }
                        } else {
                            let to = wrapped_message.message.wire.target_app.clone();
                            if to == "kernel" {
                                handle_kernel_request(
                                    our_name.clone(),
                                    wrapped_message,
                                    send_to_loop.clone(),
                                    send_to_terminal.clone(),
                                    &mut senders,
                                    &mut process_handles,
                                    &engine,
                                ).await;
                            //  XX temporary branch to assist in pure networking debugging
                            //  can be removed when ws WASM module is ready
                            } else if to == "net" {
                                let _ = send_to_net.send(wrapped_message).await;
                            } else {
                                //  pass message to appropriate runtime/process
                                match senders.get(&to) {
                                    Some(sender) => {
                                        let _result = sender
                                            .send(wrapped_message)
                                            .await;
                                    }
                                    None => {
                                        send_to_terminal
                                            .send(Printout {
                                                verbosity: 0,
                                                content: format!(
                                                    "event loop: don't have {} amongst registered processes: {:?}",
                                                    to,
                                                    senders.keys().collect::<Vec<_>>()
                                                )
                                            })
                                            .await
                                            .unwrap();
                                    }
                                }
                            }
                        }


                    },
                }
            }
        }
    )
}


pub async fn kernel(
    our: Identity,
    process_manager_wasm_path: String,
    send_to_loop: MessageSender,
    send_to_terminal: PrintSender,
    recv_in_loop: MessageReceiver,
    recv_debug_in_loop: DebugReceiver,
    send_to_wss: MessageSender,
    send_to_fs: MessageSender,
    send_to_http_server: MessageSender,
    send_to_http_client: MessageSender,
) {
    let mut config = Config::new();
    config.cache_config_load_default().unwrap();
    config.wasm_backtrace_details(WasmBacktraceDetails::Enable);
    config.wasm_component_model(true);
    config.async_support(true);
    let engine = Engine::new(&config).unwrap();

    let event_loop_handle = tokio::spawn(
        make_event_loop(
            our.name.clone(),
            recv_in_loop,
            recv_debug_in_loop,
            send_to_loop.clone(),
            send_to_wss,
            send_to_fs,
            send_to_http_server,
            send_to_http_client,
            send_to_terminal.clone(),
            engine,
        ).await
    );

    // always start process manager on boot
    let process_manager_wasm_bytes = fs::read(&process_manager_wasm_path).await.unwrap();
    let start_process_manager_message = WrappedMessage {
        id: rand::random(),
        rsvp: None,
        message: Message {
            message_type: MessageType::Request(false),
            wire: Wire {
                source_ship: our.name.clone(),
                source_app: "kernel".to_string(),
                target_ship: our.name.clone(),
                target_app: "kernel".to_string(),
            },
            payload: Payload {
                json: Some(serde_json::to_value(
                    KernelRequest::StartProcess(
                        ProcessStart{
                            process_name: "process_manager".to_string(),
                            wasm_bytes_uri: process_manager_wasm_path,
                        }
                    )
                ).unwrap()),
                bytes: Some(process_manager_wasm_bytes),
            },
        },
    };
    send_to_loop.send(start_process_manager_message).await.unwrap();

    // always start terminal on boot
    let terminal_wasm_bytes = fs::read("terminal.wasm").await.unwrap();
    let start_terminal_message = WrappedMessage {
        id: rand::random(),
        rsvp: None,
        message: Message {
            message_type: MessageType::Request(false),
            wire: Wire {
                source_ship: our.name.clone(),
                source_app: "kernel".to_string(),
                target_ship: our.name.clone(),
                target_app: "kernel".to_string(),
            },
            payload: Payload {
                json: Some(serde_json::to_value(
                    KernelRequest::StartProcess(
                        ProcessStart{
                            process_name: "terminal".into(),
                            wasm_bytes_uri: "terminal.wasm".into(),
                        }
                    )
                ).unwrap()),
                bytes: Some(terminal_wasm_bytes),
            },
        },
    };
    send_to_loop.send(start_terminal_message).await.unwrap();

    // always start http-bindings on boot
    let http_bindings_bytes = fs::read("http_bindings.wasm").await.unwrap();
    let start_http_bindings_message = WrappedMessage {
        id: rand::random(),
        rsvp: None,
        message: Message {
            message_type: MessageType::Request(false),
            wire: Wire {
                source_ship: our.name.clone(),
                source_app: "kernel".to_string(),
                target_ship: our.name.clone(),
                target_app: "kernel".to_string(),
            },
            payload: Payload {
                json: Some(serde_json::to_value(
                    KernelRequest::StartProcess(
                        ProcessStart{
                            process_name: "http_bindings".into(),
                            wasm_bytes_uri: "http_bindings.wasm".into(),
                        }
                    )
                ).unwrap()),
                bytes: Some(http_bindings_bytes),
            },
        },
    };
    send_to_loop.send(start_http_bindings_message).await.unwrap();

    // always start http-proxy on boot
    let http_proxy_bytes = fs::read("http_proxy.wasm").await.unwrap();
    let start_http_proxy_message = WrappedMessage {
        id: rand::random(),
        rsvp: None,
        message: Message {
            message_type: MessageType::Request(false),
            wire: Wire {
                source_ship: our.name.clone(),
                source_app: "kernel".to_string(),
                target_ship: our.name.clone(),
                target_app: "kernel".to_string(),
            },
            payload: Payload {
                json: Some(serde_json::to_value(
                    KernelRequest::StartProcess(
                        ProcessStart{
                            process_name: "http_proxy".into(),
                            wasm_bytes_uri: "http_proxy.wasm".into(),
                        }
                    )
                ).unwrap()),
                bytes: Some(http_proxy_bytes),
            },
        },
    };
    send_to_loop.send(start_http_proxy_message).await.unwrap();
    

    // always start apps-home on boot
    let apps_home_bytes = fs::read("apps_home.wasm").await.unwrap();
    let start_apps_home_message = WrappedMessage {
        id: rand::random(),
        rsvp: None,
        message: Message {
            message_type: MessageType::Request(false),
            wire: Wire {
                source_ship: our.name.clone(),
                source_app: "kernel".to_string(),
                target_ship: our.name.clone(),
                target_app: "kernel".to_string(),
            },
            payload: Payload {
                json: Some(serde_json::to_value(
                    KernelRequest::StartProcess(
                        ProcessStart{
                            process_name: "apps_home".into(),
                            wasm_bytes_uri: "apps_home.wasm".into(),
                        }
                    )
                ).unwrap()),
                bytes: Some(apps_home_bytes),
            },
        },
    };
    send_to_loop.send(start_apps_home_message).await.unwrap();

    // DEMO ONLY: start file_transfer app at boot
    if let Ok(ft_bytes) = fs::read("file_transfer.wasm").await {
        let start_apps_ft = WrappedMessage {
            id: rand::random(),
            rsvp: None,
            message: Message {
                message_type: MessageType::Request(false),
                wire: Wire {
                    source_ship: our.name.clone(),
                    source_app: "kernel".to_string(),
                    target_ship: our.name.clone(),
                    target_app: "kernel".to_string(),
                },
                payload: Payload {
                    json: Some(serde_json::to_value(
                        KernelRequest::StartProcess(
                            ProcessStart{
                                process_name: "file_transfer".into(),
                                wasm_bytes_uri: "file_transfer.wasm".into(),
                            }
                        )
                    ).unwrap()),
                    bytes: Some(ft_bytes),
                },
            },
        };
        send_to_loop.send(start_apps_ft).await.unwrap();
    }

    let _ = event_loop_handle.await;
}<|MERGE_RESOLUTION|>--- conflicted
+++ resolved
@@ -237,15 +237,9 @@
         process_input
     }
 
-<<<<<<< HEAD
     async fn print_to_terminal(&mut self, verbosity: u8, content: String) -> Result<()> {
-        self.send_to_terminal
+        self.process.send_to_terminal
             .send(Printout { verbosity, content })
-=======
-    async fn print_to_terminal(&mut self, message: String) -> Result<()> {
-        self.process.send_to_terminal
-            .send(Printout { verbosity: 1, content: message })
->>>>>>> ba9f5f03
             .await
             .expect("print_to_terminal: error sending");
         Ok(())
@@ -1158,7 +1152,7 @@
         },
     };
     send_to_loop.send(start_http_proxy_message).await.unwrap();
-    
+
 
     // always start apps-home on boot
     let apps_home_bytes = fs::read("apps_home.wasm").await.unwrap();
