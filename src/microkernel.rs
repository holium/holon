use anyhow::Result;
use wasmtime::component::*;
use wasmtime::{Config, Engine, Store, WasmBacktraceDetails};
use tokio::sync::mpsc;
use std::collections::{HashMap, VecDeque};
use std::future::Future;
use std::pin::Pin;
use tokio::task::JoinHandle;
use serde::{Serialize, Deserialize};

use wasmtime_wasi::preview2::{Table, WasiCtx, WasiCtxBuilder, WasiView, wasi};

use crate::types::*;
//  WIT errors when `use`ing interface unless we import this and implement Host for Process below
use crate::microkernel::component::microkernel_process::types::Host;
// use crate::microkernel::component::microkernel_process::types::WitErrorContent;
use crate::microkernel::component::microkernel_process::types::WitMessageContent;
use crate::microkernel::component::microkernel_process::types::WitMessageType;
use crate::microkernel::component::microkernel_process::types::WitProtomessageType;
use crate::microkernel::component::microkernel_process::types::WitRequestTypeWithTarget;

bindgen!({
    path: "wit",
    world: "microkernel-process",
    async: true,
});
const PROCESS_CHANNEL_CAPACITY: usize = 100;

#[derive(Debug, Serialize, Deserialize)]
#[serde(tag = "type")]
enum ProcessManagerCommand {
    Start(ProcessStart),
    Stop(ProcessManagerStop),
    Restart(ProcessManagerRestart),
}
#[derive(Debug, Serialize, Deserialize)]
struct ProcessStart {
    process_name: String,
    wasm_bytes_uri: String,
}
#[derive(Debug, Serialize, Deserialize)]
struct ProcessManagerStop {
    process_name: String,
}
#[derive(Debug, Serialize, Deserialize)]
struct ProcessManagerRestart {
    process_name: String,
}

#[derive(Debug, Serialize, Deserialize)]
#[serde(tag = "type")]
enum KernelRequest {
    StartProcess(ProcessStart),
    StopProcess(KernelStopProcess),
}
#[derive(Debug, Serialize, Deserialize)]
struct KernelStopProcess {
    process_name: String,
}
#[derive(Debug, Serialize, Deserialize)]
#[serde(tag = "type")]
enum KernelResponse {
    StartProcess(ProcessMetadata),
    StopProcess(KernelStopProcess),
}

#[derive(Debug, Serialize, Deserialize)]
struct ProcessMetadata {
    our: ProcessNode,
    wasm_bytes_uri: String,  // TODO: for use in restarting erroring process, ala midori
}

impl Clone for ProcessMetadata {
    fn clone(&self) -> ProcessMetadata {
        ProcessMetadata {
            our: self.our.clone(),
            wasm_bytes_uri: self.wasm_bytes_uri.clone(),
        }
    }
}

struct Process {
    metadata: ProcessMetadata,
    recv_in_process: MessageReceiver,
    send_to_loop: MessageSender,
    send_to_terminal: PrintSender,
    prompting_message: Option<WrappedMessage>,
    contexts: HashMap<u64, ProcessContext>,
    message_queue: VecDeque<WrappedMessage>,
}

struct ProcessWasi {
    process: Process,
    table: Table,
    wasi: WasiCtx,
}

#[derive(Clone, Debug)]
struct CauseMetadata {
    id: u64,
    process_node: ProcessNode,
    rsvp: Rsvp,
    message_type: MessageType,
}

#[derive(Debug)]
struct ProcessContext {
    proximate: CauseMetadata,         //  kernel only: for routing responses  TODO: needed?
    ultimate: Option<CauseMetadata>,  //  kernel only: for routing responses
    context: serde_json::Value,       //  input/output from process
}

impl CauseMetadata {
    fn new(wrapped_message: &WrappedMessage) -> Self {
        let Ok(ref message) = wrapped_message.message else { panic!("") };  //  TODO: need error?
        CauseMetadata {
            id: wrapped_message.id.clone(),
            process_node: message.source.clone(),
            rsvp: wrapped_message.rsvp.clone(),
            message_type: message.content.message_type.clone(),
        }
    }
}

impl ProcessContext {
    fn new(
        proximate: &WrappedMessage,
        ultimate: Option<&WrappedMessage>,
        context: Option<serde_json::Value>,
    ) -> Self {
        ProcessContext {
            proximate: CauseMetadata::new(proximate),
            ultimate: match ultimate {
                Some(ultimate) => Some(CauseMetadata::new(ultimate)),
                None => None,
            },
            context: match context {
                Some(c) => c,
                None => serde_json::Value::Null,
            },
        }
    }
}

// impl std::error::Error for WitError {
// }
// impl std::fmt::Display for WitError {
//     fn fmt(&self, f: &mut std::fmt::Formatter) -> std::fmt::Result {
//         write!(
//             f,
//             "WitError {{ foo: {}, bar: {} }}",
//             self.foo,
//             self.bar,
//         )
//     }
// }

//  live in event loop
type Senders = HashMap<String, MessageSender>;
type ProcessHandles = HashMap<String, JoinHandle<Result<()>>>;

impl Host for ProcessWasi {
}

impl WasiView for ProcessWasi {
    fn table(&self) -> &Table {
        &self.table
    }
    fn table_mut(&mut self) -> &mut Table {
        &mut self.table
    }
    fn ctx(&self) -> &WasiCtx {
        &self.wasi
    }
    fn ctx_mut(&mut self) -> &mut WasiCtx {
        &mut self.wasi
    }
}

#[async_trait::async_trait]
impl MicrokernelProcessImports for ProcessWasi {
    async fn yield_results(
        &mut self,
        results: Result<Vec<(WitProtomessage, String)>, WitUqbarErrorContent>,
    ) -> Result<()> {
        let _ = send_process_results_to_loop(
            results,
            self.process.metadata.our.clone(),
            // self.process.metadata.our_name.clone(),
            // self.process.metadata.process_name.clone(),
            self.process.send_to_loop.clone(),
            &self.process.prompting_message,
            &mut self.process.contexts,
        ).await;
        Ok(())
    }

    async fn await_next_message(&mut self) -> Result<Result<(WitMessage, String), WitUqbarError>> {
        let (wrapped_message, process_input) = get_and_send_loop_message_to_process(
            &mut self.process.message_queue,
            &mut self.process.recv_in_process,
            &mut self.process.send_to_terminal,
            &self.process.contexts,
        ).await;
        self.process.prompting_message = Some(wrapped_message);
        process_input
    }

    async fn yield_and_await_response(
        &mut self,
        target: WitProcessNode,
        payload: WitPayload,
    ) -> Result<Result<WitMessage, WitUqbarError>> {
        let protomessage = WitProtomessage {
            protomessage_type: WitProtomessageType::Request(WitRequestTypeWithTarget {
                is_expecting_response: true,
                target,
            }),
            payload,
        };

        let ids = send_process_results_to_loop(
            Ok(vec![(protomessage, "".into())]),
            self.process.metadata.our.clone(),
            self.process.send_to_loop.clone(),
            &self.process.prompting_message,
            &mut self.process.contexts,
        ).await;

        if 1 != ids.len() {
            panic!("yield_and_await_response: must receive only 1 id back");
        }

        let (wrapped_message, process_input) = get_and_send_specific_loop_message_to_process(
            ids[0],
            &mut self.process.message_queue,
            &mut self.process.recv_in_process,
            &mut self.process.send_to_terminal,
            &self.process.contexts,
        ).await;
        self.process.prompting_message = Some(wrapped_message);
        process_input
    }

    async fn print_to_terminal(&mut self, verbosity: u8, content: String) -> Result<()> {
        self.process.send_to_terminal
            .send(Printout { verbosity, content })
            .await
            .expect("print_to_terminal: error sending");
        Ok(())
    }

    async fn get_current_unix_time(&mut self) -> Result<u64> {
        get_current_unix_time()
    }

    async fn get_insecure_uniform_u64(&mut self) -> Result<u64> {
        Ok(rand::random())
    }
}

fn get_current_unix_time() -> Result<u64> {
    match std::time::SystemTime::now().duration_since(std::time::UNIX_EPOCH) {
        Ok(t) => Ok(t.as_secs()),
        Err(e) => Err(e.into()),
    }
}

fn json_to_string(json: &serde_json::Value) -> String {
    json.to_string().trim().trim_matches('"').to_string()
}

fn de_wit_process_node(wit: &WitProcessNode) -> ProcessNode {
    ProcessNode {
        node: wit.node.clone(),
        process: wit.process.clone(),
    }
}

fn en_wit_process_node(dewit: &ProcessNode) -> WitProcessNode {
    WitProcessNode {
        node: dewit.node.clone(),
        process: dewit.process.clone(),
    }
}

fn de_wit_error_content(wit: &WitUqbarErrorContent) -> UqbarErrorContent {
    UqbarErrorContent {
        kind: wit.kind.clone(),
        message: serde_json::from_str(&wit.message).unwrap(),  //  TODO: handle error?
        context: serde_json::from_str(&wit.context).unwrap(),  //  TODO: handle error?
    }
}

fn en_wit_error_content(dewit: &UqbarErrorContent, context: String) -> WitUqbarErrorContent {
    WitUqbarErrorContent {
        kind: dewit.kind.clone(),
        message: dewit.message.to_string(),
        context: if "" == context {
            dewit.context.to_string()
        } else {
            context
        }
    }
}

fn de_wit_error(wit: &WitUqbarError) -> UqbarError {
    UqbarError {
        source: ProcessNode {
            node: wit.source.node.clone(),
            process: wit.source.process.clone(),
        },
        timestamp: wit.timestamp.clone(),
        content: de_wit_error_content(&wit.content),
    }
}

fn en_wit_error(dewit: &UqbarError, context: String) -> WitUqbarError {
    WitUqbarError {
        source: WitProcessNode {
            node: dewit.source.node.clone(),
            process: dewit.source.process.clone(),
        },
        timestamp: dewit.timestamp.clone(),
        content: en_wit_error_content(&dewit.content, context),
    }
}

async fn get_and_send_specific_loop_message_to_process(
    awaited_message_id: u64,
    message_queue: &mut VecDeque<WrappedMessage>,
    recv_in_process: &mut MessageReceiver,
    send_to_terminal: &mut PrintSender,
    contexts: &HashMap<u64, ProcessContext>,
) -> (WrappedMessage, Result<Result<WitMessage, WitUqbarError>>) {
    loop {
        let wrapped_message = recv_in_process.recv().await.unwrap();
        //  if message id matches the one we sent out
        //   AND the message is not a websocket ack
        if awaited_message_id == wrapped_message.id {
            match wrapped_message.message {
                Ok(ref message) => {
                    if !(("net" == message.source.process)
                         & (Some(serde_json::Value::String("Success".into())) == message.content.payload.json)
                        )
                    {
                        let message = send_loop_message_to_process(
                            wrapped_message,
                            send_to_terminal,
                            contexts,
                        ).await;
                        return (
                            message.0,
                            match message.1 {
                                Ok(r) => {
                                    Ok(Ok(r.0))
                                },
                                Err(e) => Ok(Err(e)),
                            },
                        );
                    }
                },
                Err(_) => {
                    let message = send_loop_message_to_process(
                        wrapped_message,
                        send_to_terminal,
                        contexts,
                    ).await;
                    return (
                        message.0,
                        match message.1 {
                            Ok(r) => {
                                Ok(Ok(r.0))
                            },
                            Err(e) => Ok(Err(e)),
                        },
                    );
                }
            }
        }

        message_queue.push_back(wrapped_message);
    }
}

async fn get_and_send_loop_message_to_process(
    message_queue: &mut VecDeque<WrappedMessage>,
    recv_in_process: &mut MessageReceiver,
    send_to_terminal: &mut PrintSender,
    contexts: &HashMap<u64, ProcessContext>,
) -> (WrappedMessage, Result<Result<(WitMessage, String), WitUqbarError>>) {
    //  TODO: dont unwrap: causes panic when Start already running process
    let wrapped_message = recv_in_process.recv().await.unwrap();
    let wrapped_message =
        match message_queue.pop_front() {
            Some(m) => {
                message_queue.push_back(wrapped_message);
                m
            },
            None => wrapped_message,
        };

    let to_loop = send_loop_message_to_process(
        wrapped_message,
        send_to_terminal,
        contexts,
    ).await;

    (to_loop.0, Ok(to_loop.1))
}

async fn send_loop_message_to_process(
    wrapped_message: WrappedMessage,
    send_to_terminal: &mut PrintSender,
    contexts: &HashMap<u64, ProcessContext>,
) -> (WrappedMessage, Result<(WitMessage, String), WitUqbarError>) {
    match wrapped_message.message {
        Ok(ref message) => {
            let wit_message = convert_message_to_wit_message(message).await;

            let message_id = wrapped_message.id.clone();
            let message_type = message.content.message_type.clone();
            (
                wrapped_message,
                match message_type {
                    MessageType::Request(_) => Ok((wit_message, "".to_string())),
                    MessageType::Response => {
                        let context = get_context(&message_id, send_to_terminal, contexts)
                            .await;
                        Ok((wit_message, context))
                    },
                },
            )
        },
        Err(ref e) => {
            let context = get_context(&wrapped_message.id, send_to_terminal, contexts).await;
            let e = e.clone();
            (
                wrapped_message,
                Err(en_wit_error(&e, context)),
            )
        },
    }
}

async fn get_context(
    message_id: &u64,
    send_to_terminal: &mut PrintSender,
    contexts: &HashMap<u64, ProcessContext>,
) -> String {
    match contexts.get(&message_id) {
        Some(ref context) => {
            serde_json::to_string(&context.context).unwrap()
        },
        None => {
            send_to_terminal
                .send(Printout { verbosity: 1, content: "couldn't find context for Response".into() })
                .await
                .unwrap();
            "".into()
        },
    }
}

fn handle_request_case(
    is_expecting_response: bool,
    prompting_message: &Option<WrappedMessage>,
) -> (u64, Rsvp) {
    if is_expecting_response {
        (rand::random(), None)
    } else {
        //  rsvp is set if there was a Request expecting Response
        //   followed by Request(s) not expecting Response;
        //   could also be None if entire chain of Requests are
        //   not expecting Response
        match prompting_message {
            Some(ref prompting_message) => {
                let Ok(ref pm_message) = prompting_message.message else {
                    return (rand::random(), None);
                };
                match pm_message.content.message_type {
                    MessageType::Request(prompting_message_is_expecting_response) => {
                        if prompting_message_is_expecting_response {
                            (
                                prompting_message.id.clone(), //  TODO: need to reference count? ; is this right? I think we may want new message id here
                                Some(pm_message.source.clone()),
                            )
                        } else {
                            (
                                prompting_message.id.clone(),  //  TODO: need to reference count? ; is this right? I think we may want new message id here
                                prompting_message.rsvp.clone(),
                            )
                        }
                    },
                    MessageType::Response => {
                        (rand::random(), None)
                        // panic!("oops: {:?}\n{}\n{}\n{}", results, source_ship, source_app, prompting_message)
                    },
                }
            },
            None => (rand::random(), None),
        }
    }
}

fn handle_response_case(
    prompting_message: &WrappedMessage,
    contexts: &HashMap<u64, ProcessContext>,
) -> Option<(u64, ProcessNode)> {
    match prompting_message.message {
        Ok(ref pm_message) => {
            match pm_message.content.message_type {
                MessageType::Request(is_expecting_response) => {
                    if is_expecting_response {
                        Some((
                            prompting_message.id.clone(),
                            pm_message.source.clone(),
                        ))
                    } else {
                        let Some(rsvp) = prompting_message.rsvp.clone() else {
                            println!("no rsvp set for response (prompting)");
                            return None;
                        };

                        Some((
                            prompting_message.id.clone(),
                            rsvp.clone(),
                        ))
                    }
                },
                MessageType::Response => {
                    let Some(context) = contexts.get(&prompting_message.id) else {
                        println!("couldn't find context to route response");
                        return None;
                    };
                    // println!("sprtl: resp to resp; prox, ult: {:?}, {:?}", context.proximate, context.ultimate);
                    let Some(ref ultimate) = context.ultimate else {
                        println!("couldn't find ultimate cause to route response");
                        return None;
                    };

                    match ultimate.message_type {
                        MessageType::Request(is_expecting_response) => {
                            if is_expecting_response {
                                Some((
                                    ultimate.id.clone(),
                                    ultimate.process_node.clone(),
                                ))
                            } else {
                                let Some(rsvp) = ultimate.rsvp.clone() else {
                                    println!("no rsvp set for response (ultimate)");
                                    return None;
                                };
                                Some((
                                    ultimate.id.clone(),
                                    rsvp.clone(),
                                ))
                            }
                        },
                        MessageType::Response => {
                            println!("ultimate as response unexpected case");
                            return None;
                        },
                    }
                },
            }
        },
        Err(ref e) => {
            let Some(context) = contexts.get(&prompting_message.id) else {
                println!("couldn't find context to route response");
                return None;
            };
            println!("sprtl: resp to resp; prox, ult: {:?}, {:?}", context.proximate, context.ultimate);
            let Some(ref ultimate) = context.ultimate else {
                println!("couldn't find ultimate cause to route response");
                return None;
            };

            match ultimate.message_type {
                MessageType::Request(is_expecting_response) => {
                    if is_expecting_response {
                        Some((
                            ultimate.id.clone(),
                            ultimate.process_node.clone(),
                        ))
                    } else {
                        let Some(rsvp) = ultimate.rsvp.clone() else {
                            println!("no rsvp set for response (ultimate)");
                            return None;
                        };
                        Some((
                            ultimate.id.clone(),
                            rsvp.clone(),
                        ))
                    }
                },
                MessageType::Response => {
                    println!("ultimate as response unexpected case");
                    return None;
                },
            }
        },
    }
}

fn make_wrapped_message(
    id: u64,
    source: ProcessNode,
    target: ProcessNode,
    rsvp: Rsvp,
    message_type: MessageType,
    payload: &WitPayload,
) -> WrappedMessage {
    let payload = Payload {
        json: match payload.json {
            Some(ref json_string) => serde_json::from_str(&json_string).unwrap_or(None),
            None => None,
        },
        bytes: payload.bytes.clone(),
    };
    WrappedMessage {
        id,
        target,
        rsvp,
        message: Ok(Message {
            source,
            content: MessageContent {
                message_type,
                payload,
            },
        })
    }
}

async fn send_process_results_to_loop(
    results: Result<Vec<(WitProtomessage, String)>, WitUqbarErrorContent>,
    source: ProcessNode,
    send_to_loop: MessageSender,
    prompting_message: &Option<WrappedMessage>,
    contexts: &mut HashMap<u64, ProcessContext>,
) -> Vec<u64> {
    let Ok(results) = results else {
        //  error case
        //  TODO: factor out the Response routing, since we want
        //        to route Error in the same way
        let Err(e) = results else { panic!("") };

        let Some(ref prompting_message) = prompting_message else {
            println!("need non-None prompting_message to handle Error");
            return vec![];  //  TODO: how to handle error on error routing case?
        };

        let (id, target) = match handle_response_case(
            &prompting_message,
            contexts,
        ) {
            Some(r) => r,
            None => return vec![],  //  TODO: how to handle error on error routing case?
        };

        let wrapped_message = WrappedMessage {
            id,
            target,
            rsvp: None,
            message: Err(UqbarError{
                source,
                timestamp: get_current_unix_time().unwrap(),
                content: de_wit_error_content(&e),
            }),
        };

        send_to_loop
            .send(wrapped_message)
            .await
            .unwrap();

        return vec![id];
    };

    let mut ids: Vec<u64> = Vec::new();
    for (WitProtomessage { protomessage_type, payload }, new_context_string) in &results {
        let new_context = serde_json::from_str(new_context_string).ok();
        let (id, rsvp, target, message_type) =
            match protomessage_type {
                WitProtomessageType::Request(type_with_target) => {
                    let (id, rsvp) = handle_request_case(
                        type_with_target.is_expecting_response,
                        &prompting_message,
                    );
                    (
                        id,
                        rsvp,
                        de_wit_process_node(&type_with_target.target),
                        // type_with_target.target_ship.clone(),
                        // type_with_target.target_app.clone(),
                        MessageType::Request(type_with_target.is_expecting_response),
                    )
                },
                WitProtomessageType::Response => {
                    let Some(ref prompting_message) = prompting_message else {
                        println!("need non-None prompting_message to handle Response");
                        continue;
                    };
                    let (id, target) = match handle_response_case(
                        &prompting_message,
                        contexts,
                    ) {
                        Some(r) => r,
                        None => continue,
                    };
                    (
                        id,
                        None,
                        target,
                        MessageType::Response,
                    )
                },
            };

        let wrapped_message = make_wrapped_message(
            id.clone(),
            source.clone(),
            target,
            rsvp,
            message_type,
            payload,
        );

        //  modify contexts if necessary
        //   note that this could be rolled into the `match` making Message above;
        //   if performance is bad here, roll into above
        let Ok(ref message) = wrapped_message.message else {
            panic!("foo");
        };
        match message.content.message_type {
            MessageType::Request(_) => {
                //  add context, as appropriate
                match prompting_message {
                    Some(ref prompting_message) => {
                        match prompting_message.message {
                            Ok(ref prompting_message_message) => {
                                match prompting_message_message.content.message_type {
                                    MessageType::Request(_) => {
                                        //  case: prompting_message_is_expecting_response
                                        //   ultimate stored for source
                                        //  case: !prompting_message_is_expecting_response
                                        //   ultimate stored for rsvp
                                        contexts.insert(
                                            wrapped_message.id,
                                            ProcessContext::new(
                                                &wrapped_message,
                                                Some(&prompting_message),
                                                new_context,
                                            )
                                        );
                                    },
                                    MessageType::Response => {
                                        //  TODO: factor out with Eer case below
                                        match contexts.get(&prompting_message.id) {
                                            Some(context) => {
                                                //  ultimate is the ultimate of the prompt of Response
                                                contexts.insert(
                                                    wrapped_message.id,
                                                    ProcessContext {
                                                        proximate: CauseMetadata::new(
                                                            &wrapped_message
                                                        ),
                                                        ultimate: context.ultimate.clone(),
                                                        context: match new_context {
                                                            Some(new_context) => new_context,
                                                            None => serde_json::Value::Null,
                                                        },
                                                    },
                                                );
                                            },
                                            None => {
                                                //  should this even be allowed?
                                                contexts.insert(
                                                    wrapped_message.id,
                                                    ProcessContext::new(
                                                        &wrapped_message,
                                                        Some(&prompting_message),
                                                        new_context,
                                                    )
                                                );
                                            },
                                        }
                                    },
                                }
                            },
                            Err(_) => {
                                //  TODO: factor out with Response case above
                                match contexts.get(&prompting_message.id) {
                                    Some(context) => {
                                        //  ultimate is the ultimate of the prompt of Response
                                        contexts.insert(
                                            wrapped_message.id,
                                            ProcessContext {
                                                proximate: CauseMetadata::new(
                                                    &wrapped_message
                                                ),
                                                ultimate: context.ultimate.clone(),
                                                context: match new_context {
                                                    Some(new_context) => new_context,
                                                    None => serde_json::Value::Null,
                                                },
                                            },
                                        );
                                    },
                                    None => {
                                        //  should this even be allowed?
                                        contexts.insert(
                                            wrapped_message.id,
                                            ProcessContext::new(
                                                &wrapped_message,
                                                Some(&prompting_message),
                                                new_context,
                                            )
                                        );
                                    },
                                }
                            },
                        }
                    },
                    None => {
                        contexts.insert(
                            wrapped_message.id,
                            ProcessContext::new(
                                &wrapped_message,
                                None,
                                new_context,
                            )
                        );
                    },
                }
            },
            MessageType::Response => {
                //  clean up context we just used
                contexts.remove(&wrapped_message.id);
            },
        }

        send_to_loop
            .send(wrapped_message)
            .await
            .unwrap();

        ids.push(id);
    }
    ids
}

async fn convert_message_to_wit_message(m: &Message) -> WitMessage {
    let wit_payload = WitPayload {
        json: match m.content.payload.json.clone() {
            Some(value) => Some(json_to_string(&value)),
            None => None,
        },
        bytes: m.content.payload.bytes.clone(),
    };
    let wit_message_type = match m.content.message_type {
        MessageType::Request(is_expecting_response) => {
            WitMessageType::Request(is_expecting_response)
        },
        MessageType::Response => WitMessageType::Response,
    };
    WitMessage {
        source: en_wit_process_node(&m.source),
        content: WitMessageContent {
            message_type: wit_message_type,
            payload: wit_payload,

        },
    }
}

async fn make_process_loop(
    metadata: ProcessMetadata,
    send_to_loop: MessageSender,
    send_to_terminal: PrintSender,
    recv_in_process: MessageReceiver,
    wasm_bytes: Vec<u8>,
    engine: &Engine,
) -> Pin<Box<dyn Future<Output = Result<()>> + Send>> {
    let our_name = metadata.our.node.clone();
    let process_name = metadata.our.process.clone();

    let component = Component::new(&engine, &wasm_bytes)
        .expect("make_process_loop: couldn't read file");

    let mut linker = Linker::new(&engine);
    MicrokernelProcess::add_to_linker(&mut linker, |state: &mut ProcessWasi| state).unwrap();

    let mut table = Table::new();
    let wasi = WasiCtxBuilder::new().inherit_stdio().build(&mut table).unwrap();

    wasi::command::add_to_linker(&mut linker).unwrap();
    let mut store = Store::new(
        engine,
        ProcessWasi {
            process: Process {
                metadata,
                recv_in_process,
                send_to_loop: send_to_loop.clone(),
                send_to_terminal: send_to_terminal.clone(),
                prompting_message: None,
                contexts: HashMap::new(),
                message_queue: VecDeque::new(),
            },
            table,
            wasi,
        },
    );

    Box::pin(
        async move {
            let (bindings, _bindings) = MicrokernelProcess::instantiate_async(
                &mut store,
                &component,
                &linker
            ).await.unwrap();

            //  process loop happens inside the WASM component process -- if desired
            match bindings.call_run_process(
                &mut store,
                &our_name,
                &process_name,
            ).await {
                Ok(()) => {},
                Err(e) => {
                    let _ = send_to_terminal
                        .send(Printout {
                            verbosity: 0,
                            content: format!(
                                "mk: process {} ended with error: {:?}",
                                process_name,
                                e,
                            ),
                        })
                        .await;
                }
            };

            //  clean up process metadata & channels
            send_to_loop
                .send(WrappedMessage {
                    id: rand::random(),
                    target: ProcessNode {
                        node: our_name.clone(),
                        process: "process_manager".into(),
                    },
                    rsvp: None,
                    message: Ok(Message {
                        source: ProcessNode {
                            node: our_name.clone(),
                            process: "kernel".into(),
                        },
                        content: MessageContent {
                            message_type: MessageType::Request(false),
                            payload: Payload {
                                json: Some(serde_json::json!({
                                    "type": "Stop",
                                    "process_name": process_name,
                                })),
                                bytes: None,
                            },
                        },
                    }),
                })
                .await
                .unwrap();
            Ok(())
        }
    )
}

async fn handle_kernel_request(
    our_name: String,
    wrapped_message: WrappedMessage,
    send_to_loop: MessageSender,
    send_to_terminal: PrintSender,
    senders: &mut Senders,
    process_handles: &mut ProcessHandles,
    engine: &Engine,
) {
    let Ok(message) = wrapped_message.message else {
        panic!("fubar");  //  TODO
    };
    let Some(value) = message.content.payload.json else {
        send_to_terminal
            .send(Printout{
                verbosity: 0,
                content: format!(
                    "kernel: got kernel command with no json payload. Got: {}",
                    message,
                ),
            })
            .await
            .unwrap();
        return;
    };
    let kernel_request: KernelRequest =
        serde_json::from_value(value)
        .expect("kernel: could not parse to command");
    match kernel_request {
        KernelRequest::StartProcess(cmd) => {
            let Some(wasm_bytes) = message.content.payload.bytes else {
                send_to_terminal
                    .send(Printout{
                        verbosity: 0,
                        content: format!(
                            "kernel: StartProcess requires bytes",
                        ),
                    })
                    .await
                    .unwrap();
                return;
            };
            let (send_to_process, recv_in_process) =
                mpsc::channel::<WrappedMessage>(PROCESS_CHANNEL_CAPACITY);
            senders.insert(cmd.process_name.clone(), send_to_process);
            let metadata = ProcessMetadata {
                our: ProcessNode {
                    node: our_name.to_string(),
                    process: cmd.process_name.clone(),
                },
                wasm_bytes_uri: cmd.wasm_bytes_uri.clone(),
            };
            process_handles.insert(
                cmd.process_name.clone(),
                tokio::spawn(
                    make_process_loop(
                        metadata.clone(),
                        send_to_loop.clone(),
                        send_to_terminal.clone(),
                        recv_in_process,
                        wasm_bytes,
                        engine,
                    ).await
                ),
            );

            let start_completed_message = WrappedMessage {
                id: wrapped_message.id,
                target: ProcessNode {
                    node: our_name.clone(),
                    process: "process_manager".into(),
                },
                rsvp: None,
                message: Ok(Message {
                    source: ProcessNode {
                        node: our_name.clone(),
                        process: "kernel".into(),
                    },
                    content: MessageContent {
                        message_type: MessageType::Response,
                        payload: Payload {
                            json: Some(
                                serde_json::to_value(
                                    KernelResponse::StartProcess(metadata)
                                ).unwrap()
                            ),
                            bytes: None,
                        },
                    },
                })
            };
            if let Some(send_to_process_manager) = senders.get("process_manager") {
                send_to_process_manager
                    .send(start_completed_message)
                    .await
                    .unwrap();
            }
            return;
        },
        KernelRequest::StopProcess(cmd) => {
            let MessageType::Request(is_expecting_response) = message.content.message_type else {
                send_to_terminal
                    .send(Printout {
                        verbosity: 0,
                        content: "kernel: StopProcess requires Request, got Response".into()
                    })
                    .await
                    .unwrap();
                return;
            };
            let _ = senders.remove(&cmd.process_name);
            let process_handle = match process_handles.remove(&cmd.process_name) {
                Some(ph) => ph,
                None => {
                    send_to_terminal
                        .send(Printout {
                            verbosity: 0,
                            content: format!(
                                "kernel: no such process {} to Stop",
                                cmd.process_name,
                            ),
                        })
                        .await
                        .unwrap();
                    return;
                },
            };
            process_handle.abort();
            if !is_expecting_response {
                return;
            }
            let json_payload = serde_json::to_value(
                KernelResponse::StopProcess(KernelStopProcess {
                    process_name: cmd.process_name.clone(),
                })
            ).unwrap();

            let stop_completed_message = WrappedMessage {
                id: wrapped_message.id,
                target: ProcessNode {
                    node: our_name.clone(),
                    process: "process_manager".into(),
                },
                rsvp: None,
                message: Ok(Message {
                    source: ProcessNode {
                        node: our_name.clone(),
                        process: "kernel".into(),
                    },
                    content: MessageContent {
                        message_type: MessageType::Response,
                        payload: Payload {
                            json: Some(json_payload),
                            bytes: None,
                        },
                    },
                })
            };
            if let Some(send_to_process_manager) = senders.get("process_manager") {
                send_to_process_manager
                    .send(stop_completed_message)
                    .await
                    .unwrap();
            }
            return;
        },
    }
}

async fn make_event_loop(
    our_name: String,
    mut recv_in_loop: MessageReceiver,
    mut recv_debug_in_loop: DebugReceiver,
    send_to_loop: MessageSender,
    send_to_net: MessageSender,
    send_to_fs: MessageSender,
    send_to_http_server: MessageSender,
    send_to_http_client: MessageSender,
    send_to_terminal: PrintSender,
    engine: Engine,
) -> Pin<Box<dyn Future<Output = Result<()>> + Send>> {
    Box::pin(
        async move {
            let mut senders: Senders = HashMap::new();
            senders.insert("filesystem".to_string(), send_to_fs);
            senders.insert("http_server".to_string(), send_to_http_server.clone());
            senders.insert("http_client".to_string(), send_to_http_client);

            let mut process_handles: ProcessHandles = HashMap::new();
            let mut is_debug = false;
            loop {
                tokio::select! {
                    debug = recv_debug_in_loop.recv() => {
                        if let Some(DebugCommand::Toggle) = debug {
                            is_debug = !is_debug;
                        }
                    },
                    wrapped_message = recv_in_loop.recv() => {
                        while is_debug {
                            let debug = recv_debug_in_loop.recv().await.unwrap();
                            match debug {
                                DebugCommand::Toggle => is_debug = !is_debug,
                                DebugCommand::Step => break,
                            }
                        }

                        let Some(wrapped_message) = wrapped_message else {
                            send_to_terminal.send(Printout {
                                    verbosity: 1,
                                    content: "event loop: got None for message".to_string(),
                                }
                            ).await.unwrap();
                            continue;
                        };
                        // let wrapped_message = recv_in_loop.recv().await.unwrap();
                        send_to_terminal.send(
                            Printout {
                                verbosity: 1,
                                content: format!("event loop: got message: {}", wrapped_message)
                            }
                        ).await.unwrap();
                        if our_name != wrapped_message.target.node {
                            match send_to_net.send(wrapped_message).await {
                                Ok(()) => {
                                    send_to_terminal
                                        .send(Printout {
                                            verbosity: 1,
                                            content: "event loop: message sent to network".to_string(),
                                        })
                                        .await
                                        .unwrap();
                                }
                                Err(e) => {
                                    send_to_terminal
                                        .send(Printout {
                                            verbosity: 0,
                                            content: format!("event loop: message to network failed: {}", e),
                                        })
                                        .await
                                        .unwrap();
                                }
                            }
                        } else {
                            let to = wrapped_message.target.process.clone();
                            if to == "kernel" {
                                handle_kernel_request(
                                    our_name.clone(),
                                    wrapped_message,
                                    send_to_loop.clone(),
                                    send_to_terminal.clone(),
                                    &mut senders,
                                    &mut process_handles,
                                    &engine,
                                ).await;
                            //  XX temporary branch to assist in pure networking debugging
                            //  can be removed when ws WASM module is ready
                            } else if to == "net" {
                                let _ = send_to_net.send(wrapped_message).await;
                            } else {
                                //  pass message to appropriate runtime/process
                                match senders.get(&to) {
                                    Some(sender) => {
                                        let _result = sender
                                            .send(wrapped_message)
                                            .await;
                                    }
                                    None => {
                                        send_to_terminal
                                            .send(Printout {
                                                verbosity: 0,
                                                content: format!(
                                                    "event loop: don't have {} amongst registered processes: {:?}",
                                                    to,
                                                    senders.keys().collect::<Vec<_>>()
                                                )
                                            })
                                            .await
                                            .unwrap();
                                    }
                                }
                            }
                        }


                    },
                }
            }
        }
    )
}


pub async fn kernel(
    our: Identity,
<<<<<<< HEAD
    // process_manager_wasm_path: String,
=======
>>>>>>> a4019183
    send_to_loop: MessageSender,
    send_to_terminal: PrintSender,
    recv_in_loop: MessageReceiver,
    recv_debug_in_loop: DebugReceiver,
    send_to_wss: MessageSender,
    send_to_fs: MessageSender,
    send_to_http_server: MessageSender,
    send_to_http_client: MessageSender,
    boot_sequence: Vec<WrappedMessage>,
) {
    let mut config = Config::new();
    config.cache_config_load_default().unwrap();
    config.wasm_backtrace_details(WasmBacktraceDetails::Enable);
    config.wasm_component_model(true);
    config.async_support(true);
    let engine = Engine::new(&config).unwrap();

    let event_loop_handle = tokio::spawn(
        make_event_loop(
            our.name.clone(),
            recv_in_loop,
            recv_debug_in_loop,
            send_to_loop.clone(),
            send_to_wss,
            send_to_fs,
            send_to_http_server,
            send_to_http_client,
            send_to_terminal.clone(),
            engine,
        ).await
    );

<<<<<<< HEAD
    let our_kernel = ProcessNode {
        node: our.name.clone(),
        process: "kernel".into(),
    };

    // always start process_manager, terminal, http_bindings, apps_home on boot
    let processes = vec![
        "process_manager",
        "terminal",
        "http_bindings",
        "apps_home",
        "http_proxy",
    ];
    for process in &processes {
        let mut process_wasm_path = process.to_string();
        process_wasm_path.push_str(".wasm");
        let process_wasm_bytes = fs::read(&process_wasm_path).await.unwrap();
        let start_process_manager_message = WrappedMessage {
            id: rand::random(),
            target: our_kernel.clone(),
            rsvp: None,
            message: Ok(Message {
                source: our_kernel.clone(),
                content: MessageContent {
                    message_type: MessageType::Request(false),
                    payload: Payload {
                        json: Some(serde_json::to_value(
                            KernelRequest::StartProcess(
                                ProcessStart{
                                    process_name: (*process).into(),
                                    wasm_bytes_uri: process_wasm_path,
                                }
                            )
                        ).unwrap()),
                        bytes: Some(process_wasm_bytes),
                    },
                },
            })
        };
        send_to_loop.send(start_process_manager_message).await.unwrap();
    }

    // DEMO ONLY: start file_transfer app at boot
    if let Ok(ft_bytes) = fs::read("file_transfer.wasm").await {
        let start_apps_ft = WrappedMessage {
            id: rand::random(),
            target: our_kernel.clone(),
            rsvp: None,
            message: Ok(Message {
                source: our_kernel.clone(),
                content: MessageContent {
                    message_type: MessageType::Request(false),
                    payload: Payload {
                        json: Some(serde_json::to_value(
                            KernelRequest::StartProcess(
                                ProcessStart{
                                    process_name: "file_transfer".into(),
                                    wasm_bytes_uri: "file_transfer.wasm".into(),
                                }
                            )
                        ).unwrap()),
                        bytes: Some(ft_bytes),
                    },
                },
            })
        };
        send_to_loop.send(start_apps_ft).await.unwrap();
=======
    for message in boot_sequence {
        send_to_loop.send(message).await.unwrap();
>>>>>>> a4019183
    }

    let _ = event_loop_handle.await;
}<|MERGE_RESOLUTION|>--- conflicted
+++ resolved
@@ -25,59 +25,6 @@
     async: true,
 });
 const PROCESS_CHANNEL_CAPACITY: usize = 100;
-
-#[derive(Debug, Serialize, Deserialize)]
-#[serde(tag = "type")]
-enum ProcessManagerCommand {
-    Start(ProcessStart),
-    Stop(ProcessManagerStop),
-    Restart(ProcessManagerRestart),
-}
-#[derive(Debug, Serialize, Deserialize)]
-struct ProcessStart {
-    process_name: String,
-    wasm_bytes_uri: String,
-}
-#[derive(Debug, Serialize, Deserialize)]
-struct ProcessManagerStop {
-    process_name: String,
-}
-#[derive(Debug, Serialize, Deserialize)]
-struct ProcessManagerRestart {
-    process_name: String,
-}
-
-#[derive(Debug, Serialize, Deserialize)]
-#[serde(tag = "type")]
-enum KernelRequest {
-    StartProcess(ProcessStart),
-    StopProcess(KernelStopProcess),
-}
-#[derive(Debug, Serialize, Deserialize)]
-struct KernelStopProcess {
-    process_name: String,
-}
-#[derive(Debug, Serialize, Deserialize)]
-#[serde(tag = "type")]
-enum KernelResponse {
-    StartProcess(ProcessMetadata),
-    StopProcess(KernelStopProcess),
-}
-
-#[derive(Debug, Serialize, Deserialize)]
-struct ProcessMetadata {
-    our: ProcessNode,
-    wasm_bytes_uri: String,  // TODO: for use in restarting erroring process, ala midori
-}
-
-impl Clone for ProcessMetadata {
-    fn clone(&self) -> ProcessMetadata {
-        ProcessMetadata {
-            our: self.our.clone(),
-            wasm_bytes_uri: self.wasm_bytes_uri.clone(),
-        }
-    }
-}
 
 struct Process {
     metadata: ProcessMetadata,
@@ -141,19 +88,6 @@
         }
     }
 }
-
-// impl std::error::Error for WitError {
-// }
-// impl std::fmt::Display for WitError {
-//     fn fmt(&self, f: &mut std::fmt::Formatter) -> std::fmt::Result {
-//         write!(
-//             f,
-//             "WitError {{ foo: {}, bar: {} }}",
-//             self.foo,
-//             self.bar,
-//         )
-//     }
-// }
 
 //  live in event loop
 type Senders = HashMap<String, MessageSender>;
@@ -1268,10 +1202,6 @@
 
 pub async fn kernel(
     our: Identity,
-<<<<<<< HEAD
-    // process_manager_wasm_path: String,
-=======
->>>>>>> a4019183
     send_to_loop: MessageSender,
     send_to_terminal: PrintSender,
     recv_in_loop: MessageReceiver,
@@ -1280,7 +1210,6 @@
     send_to_fs: MessageSender,
     send_to_http_server: MessageSender,
     send_to_http_client: MessageSender,
-    boot_sequence: Vec<WrappedMessage>,
 ) {
     let mut config = Config::new();
     config.cache_config_load_default().unwrap();
@@ -1304,79 +1233,5 @@
         ).await
     );
 
-<<<<<<< HEAD
-    let our_kernel = ProcessNode {
-        node: our.name.clone(),
-        process: "kernel".into(),
-    };
-
-    // always start process_manager, terminal, http_bindings, apps_home on boot
-    let processes = vec![
-        "process_manager",
-        "terminal",
-        "http_bindings",
-        "apps_home",
-        "http_proxy",
-    ];
-    for process in &processes {
-        let mut process_wasm_path = process.to_string();
-        process_wasm_path.push_str(".wasm");
-        let process_wasm_bytes = fs::read(&process_wasm_path).await.unwrap();
-        let start_process_manager_message = WrappedMessage {
-            id: rand::random(),
-            target: our_kernel.clone(),
-            rsvp: None,
-            message: Ok(Message {
-                source: our_kernel.clone(),
-                content: MessageContent {
-                    message_type: MessageType::Request(false),
-                    payload: Payload {
-                        json: Some(serde_json::to_value(
-                            KernelRequest::StartProcess(
-                                ProcessStart{
-                                    process_name: (*process).into(),
-                                    wasm_bytes_uri: process_wasm_path,
-                                }
-                            )
-                        ).unwrap()),
-                        bytes: Some(process_wasm_bytes),
-                    },
-                },
-            })
-        };
-        send_to_loop.send(start_process_manager_message).await.unwrap();
-    }
-
-    // DEMO ONLY: start file_transfer app at boot
-    if let Ok(ft_bytes) = fs::read("file_transfer.wasm").await {
-        let start_apps_ft = WrappedMessage {
-            id: rand::random(),
-            target: our_kernel.clone(),
-            rsvp: None,
-            message: Ok(Message {
-                source: our_kernel.clone(),
-                content: MessageContent {
-                    message_type: MessageType::Request(false),
-                    payload: Payload {
-                        json: Some(serde_json::to_value(
-                            KernelRequest::StartProcess(
-                                ProcessStart{
-                                    process_name: "file_transfer".into(),
-                                    wasm_bytes_uri: "file_transfer.wasm".into(),
-                                }
-                            )
-                        ).unwrap()),
-                        bytes: Some(ft_bytes),
-                    },
-                },
-            })
-        };
-        send_to_loop.send(start_apps_ft).await.unwrap();
-=======
-    for message in boot_sequence {
-        send_to_loop.send(message).await.unwrap();
->>>>>>> a4019183
-    }
-
     let _ = event_loop_handle.await;
 }