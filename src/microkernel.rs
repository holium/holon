--- conflicted
+++ resolved
@@ -685,12 +685,8 @@
             let mut senders: Senders = HashMap::new();
             senders.insert("filesystem".to_string(), send_to_fs);
             senders.insert("keygen".to_string(), send_to_keygen);
-<<<<<<< HEAD
             senders.insert("http_server".to_string(), send_to_http.clone());
-
-=======
             senders.insert("http_client".to_string(), send_to_http_client);
->>>>>>> 072a3235
 
             let mut process_handles: ProcessHandles = HashMap::new();
             let mut is_debug = false;
