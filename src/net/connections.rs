--- conflicted
+++ resolved
@@ -39,14 +39,10 @@
             let (their_ephemeral_pk, nonce) =
                 match validate_handshake(&their_handshake, &target, our_handshake.nonce.clone()) {
                     Ok(v) => v,
-<<<<<<< HEAD
-                    Err(_) => return Err(SendErrorKind::Offline),
-=======
                     Err(e) => {
                         println!("handshake validation failed: {}\r", e);
                         return Err(NetworkErrorKind::Offline);
                     }
->>>>>>> 4ec32113
                 };
             let encryption_key = ephemeral_secret.diffie_hellman(&their_ephemeral_pk);
             let cipher = Aes256GcmSiv::new(&encryption_key.raw_secret_bytes());
@@ -68,14 +64,10 @@
                 their_handshake.nonce.clone(),
             ) {
                 Ok(v) => v,
-<<<<<<< HEAD
-                Err(_) => return Err(SendErrorKind::Offline),
-=======
                 Err(e) => {
                     println!("handshake validation failed: {}\r", e);
                     return Err(NetworkErrorKind::Offline);
                 }
->>>>>>> 4ec32113
             };
             let (ephemeral_secret, our_handshake) =
                 make_secret_and_handshake(&our, keypair.clone(), &their_id.name);
