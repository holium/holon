use crate::net::connections::build_connection;
use crate::net::types::*;
use crate::types::*;
use aes_gcm_siv::Nonce;
use anyhow::Result;
use elliptic_curve::ecdh::EphemeralSecret;
use elliptic_curve::PublicKey;
use ethers::prelude::{
    k256::{self, Secp256k1},
    namehash,
};
use futures::StreamExt;
use ring::signature::{self, Ed25519KeyPair};
use std::collections::VecDeque;
use std::{collections::HashMap, sync::Arc};
use tokio::net::TcpListener;
use tokio::sync::{oneshot, RwLock};
use tokio::task::JoinSet;
use tokio::time::timeout;
use tokio_tungstenite::{accept_async, connect_async, MaybeTlsStream};

mod connections;
mod types;

const TIMEOUT: std::time::Duration = std::time::Duration::from_secs(5);

#[derive(Clone, Debug, Serialize, Deserialize)]
pub enum NetActions {
    QnsUpdate(QnsUpdate),
}

#[derive(Clone, Debug, Serialize, Deserialize)]
pub struct QnsUpdate {
    pub name: String,
    pub owner: String,
    pub node: String,
    pub public_key: String,
    pub ip: String,
    pub port: u16,
    pub routers: Vec<String>,
}

pub async fn networking(
    our: Identity,
    our_ip: String,
    keypair: Arc<Ed25519KeyPair>,
<<<<<<< HEAD
    pki: OnchainPKI,
    self_tx: MessageSender,
=======
>>>>>>> 4ec32113
    kernel_message_tx: MessageSender,
    network_error_tx: NetworkErrorSender,
    print_tx: PrintSender,
    mut message_rx: MessageReceiver,
) -> Result<()> {
<<<<<<< HEAD
    // TODO: persist this if we shutdown gracefully
=======
    let pki: OnchainPKI = Arc::new(RwLock::new(HashMap::new()));
    let names: PKINames = Arc::new(RwLock::new(HashMap::new()));
>>>>>>> 4ec32113
    let peers: Peers = Arc::new(RwLock::new(HashMap::new()));

    let listener = match &our.ws_routing {
        None => {
            // indirect node: connect to router(s)
            tokio::spawn(connect_to_routers(
                our.clone(),
                keypair.clone(),
                our_ip.clone(),
                pki.clone(),
                peers.clone(),
                kernel_message_tx.clone(),
                print_tx.clone(),
            ))
        }
        Some((_ip, port)) => {
            // direct node: spawn the websocket listener
            tokio::spawn(receive_incoming_connections(
                our.clone(),
                keypair.clone(),
                *port,
                pki.clone(),
                peers.clone(),
                kernel_message_tx.clone(),
            ))
        }
    };

    tokio::select! {
        _listener = listener => Err(anyhow::anyhow!("listener died")),
        _sender = async {
            while let Some(km) = message_rx.recv().await {
<<<<<<< HEAD
                // got a message from kernel to send out over the network
                // debugging stuff:
                // if let Message::Request(ref r) = km.message {
                //     println!("A #{}\r", r.ipc.as_ref().unwrap_or(&"".to_string()));
                // }
                // let start = std::time::Instant::now();
                // end debugging stuff
                let target = &km.target.node;
                if target == &our.name {
                    handle_incoming_message(&our, km, peers.clone(), print_tx.clone()).await;
                    continue;
                }
                let peers_read = peers.read().await;
                if let Some(peer) = peers_read.get(target) {
                    // if we have the peer, simply send the message to their sender
                    let (result_tx, result_rx) = oneshot::channel::<MessageResult>();
                    let _ = peer
                        .sender
                        .send((NetworkMessage::Raw(km.clone()), Some(result_tx)));
                    drop(peers_read);
                    // now that the message is sent, spawn an async task to wait for the ack/nack/timeout
                    let peers = peers.clone();
                    let target = target.clone();
                    let network_error_tx = network_error_tx.clone();
                    // let print_tx = print_tx.clone();
                    tokio::spawn(async move {
                        match result_rx.await.unwrap_or(Err(SendErrorKind::Timeout)) {
                            Ok(_) => {
                                // debugging stuff:
                                // let end = std::time::Instant::now();
                                // let elapsed = end.duration_since(start);
                                // let _ = print_tx
                                //     .send(Printout {
                                //         verbosity: 0,
                                //         content: format!(
                                //             "sent ~{:.2}mb message to {target} in {elapsed:?}",
                                //             bincode::serialize(&km).unwrap().len() as f64 / 1_048_576.0
                                //         ),
                                //     })
                                //     .await;
                                // end debugging stuff
                                return
                            },
                            Err(e) => {
                                if let SendErrorKind::Offline = e {
                                    let _ = peers.write().await.remove(&target);
                                }
                                let _ = network_error_tx
                                    .send(WrappedSendError{
                                        id: km.id,
                                        source: km.source,
                                        error: SendError{
                                            kind: e,
                                            target: km.target,
                                            message: km.message,
                                            payload: km.payload,
                                        },
                                    })
                                    .await;
                                return
                            }
                        }
                    });
                } else {
                    drop(peers_read);
                    message_to_new_peer(
                        our.clone(),
                        our_ip.clone(),
                        keypair.clone(),
                        pki.clone(),
                        peers.clone(),
                        self_tx.clone(),
                        kernel_message_tx.clone(),
                        network_error_tx.clone(),
                        km,
                    ).await;
                }
=======
                tokio::spawn(sender(
                    our.clone(),
                    our_ip.clone(),
                    keypair.clone(),
                    pki.clone(),
                    names.clone(),
                    peers.clone(),
                    kernel_message_tx.clone(),
                    network_error_tx.clone(),
                    print_tx.clone(),
                    km,
                ));
>>>>>>> 4ec32113
            }
        } => Err(anyhow::anyhow!("sender died")),
    }
}

async fn message_to_new_peer(
    our: Identity,
    our_ip: String,
    keypair: Arc<Ed25519KeyPair>,
    pki: OnchainPKI,
    names: PKINames,
    peers: Peers,
    self_tx: MessageSender,
    kernel_message_tx: MessageSender,
    network_error_tx: NetworkErrorSender,
    km: KernelMessage,
) {
<<<<<<< HEAD
    let target = &km.target.node;
    // println!("sending message to unknown peer\r");
    // search PKI for peer and attempt to create a connection, then resend
    let pki_read = pki.read().await;
    match pki_read.get(target) {
        // peer does not exist in PKI!
        None => {
=======
    if km.target.node == our.name {
        handle_incoming_message(
            &our,
            km,
            peers.clone(),
            pki.clone(),
            names.clone(),
            print_tx.clone(),
        )
        .await;
        return;
    }
    let start = std::time::Instant::now();
    let result = message_to_peer(
        our.clone(),
        our_ip.clone(),
        keypair.clone(),
        pki.clone(),
        peers.clone(),
        km.clone(),
        kernel_message_tx.clone(),
    )
    .await;
    let end = std::time::Instant::now();
    let elapsed = end.duration_since(start);
    let _ = print_tx
        .send(Printout {
            verbosity: 0,
            content: format!(
                "message to {} took {:?} (result: {:?})",
                km.target.node, elapsed, result
            ),
        })
        .await;

    match result {
        Ok(()) => return,
        Err(e) => {
>>>>>>> 4ec32113
            let _ = network_error_tx
                .send(WrappedSendError {
                    id: km.id,
                    source: km.source,
                    error: SendError {
                        kind: SendErrorKind::Offline,
                        target: km.target,
                        message: km.message,
                        payload: km.payload,
                    },
                })
                .await;
            return;
        }
        // peer exists in PKI
        Some(peer_id) => {
            let peer_id = peer_id.clone();
            drop(pki_read);
            match &peer_id.ws_routing {
                //
                //  can connect directly to peer
                //
                Some((ip, port)) => {
                    if let Ok(ws_url) = make_ws_url(&our_ip, ip, port) {
                        // if we can't connect in 5s, peer is offline
                        if let Ok(Ok((websocket, _response))) =
                            timeout(TIMEOUT, connect_async(ws_url)).await
                        {
                            let conn = build_connection(
                                our.clone(),
                                keypair.clone(),
                                Some(peer_id.clone()),
                                None,
                                pki.clone(),
                                peers.clone(),
                                websocket,
                                kernel_message_tx.clone(),
                            )
                            .await;
                            if !conn.is_err() {
                                // try to resend, now that conn is open
                                let _ = self_tx.send(km).await;
                                return;
                            }
                        }
                    }
                    let _ = network_error_tx
                        .send(WrappedSendError {
                            id: km.id,
                            source: km.source,
                            error: SendError {
                                kind: SendErrorKind::Offline,
                                target: km.target,
                                message: km.message,
                                payload: km.payload,
                            },
                        })
                        .await;
                }
                //
                //  peer does not have direct routing info, need to use router
                //
                None => {
                    let mut routers_to_try = VecDeque::from(peer_id.allowed_routers.clone());
                    while let Some(router) = routers_to_try.pop_front() {
                        if router == our.name {
                            continue;
                        }
                        if let Some(router_peer) = peers.read().await.get(&router) {
                            // use the router peer connection to send a handshake.
                            // use response handshake to generate a peer
                            // then send the original message to that peer.
                            // TODO
                        } else if let Some(router_id) = pki.read().await.get(&router) {
                            if let Some((ip, port)) = &router_id.ws_routing {
                                // println!("trying to connect to {router_name}\r");
                                if let Ok(ws_url) = make_ws_url(&our_ip, ip, port) {
                                    if let Ok(Ok((websocket, _response))) =
                                        timeout(TIMEOUT, connect_async(ws_url)).await
                                    {
                                        if let Ok(_) = build_connection(
                                            our.clone(),
                                            keypair.clone(),
                                            Some(router_id.clone()),
                                            None,
                                            pki.clone(),
                                            peers.clone(),
                                            websocket,
                                            kernel_message_tx.clone(),
                                        )
                                        .await
                                        {
                                            routers_to_try.push_front(router);
                                        }
                                    }
                                }
                            }
                        }
                    }
                    //
                    // we tried all available routers and none of them worked!
                    //
                    let _ = network_error_tx
                        .send(WrappedSendError {
                            id: km.id,
                            source: km.source,
                            error: SendError {
                                kind: SendErrorKind::Offline,
                                target: km.target,
                                message: km.message,
                                payload: km.payload,
                            },
                        })
                        .await;
                    return;
                }
            }
        }
    }
}

/// only used if indirect. should live forever unless we can't connect to any routers
async fn connect_to_routers(
    our: Identity,
    keypair: Arc<Ed25519KeyPair>,
    our_ip: String,
    pki: OnchainPKI,
    peers: Peers,
    kernel_message_tx: MessageSender,
    print_tx: PrintSender,
) {
    let mut routers = JoinSet::<Result<String, tokio::task::JoinError>>::new();

    loop {
        for router_name in &our.allowed_routers {
            if peers.read().await.contains_key(router_name) {
                continue;
            } else if let Some(router_id) = pki.read().await.get(router_name).clone() {
                if let Some((ip, port)) = &router_id.ws_routing {
                    // println!("trying to connect to {router_name}\r");
                    if let Ok(ws_url) = make_ws_url(&our_ip, ip, port) {
                        if let Ok(Ok((websocket, _response))) =
                            timeout(TIMEOUT, connect_async(ws_url)).await
                        {
                            // this is a real and functional router! woohoo
                            if let Ok(active_conn) = build_connection(
                                our.clone(),
                                keypair.clone(),
                                Some(router_id.clone()),
                                None,
                                pki.clone(),
                                peers.clone(),
                                websocket,
                                kernel_message_tx.clone(),
                            )
                            .await
                            {
                                let _ = print_tx
                                    .send(Printout {
                                        verbosity: 0,
                                        content: format!("(re)connected to router: {router_name}"),
                                    })
                                    .await;
                                routers.spawn(active_conn);
                                continue;
                            }
                        }
                    }
                }
                let _ = print_tx
                    .send(Printout {
                        verbosity: 0,
                        content: format!("failed to connect to router: {router_name}"),
                    })
                    .await;
            }
        }
        if let Some(Ok(Ok(dead_router))) = routers.join_next().await {
            let _ = print_tx
                .send(Printout {
                    verbosity: 0,
                    content: format!("lost connection to router: {dead_router}"),
                })
                .await;
            peers.write().await.remove(&dead_router);
            continue;
        }
        let _ = print_tx
            .send(Printout {
                verbosity: 0,
                content: format!("offline! couldn't connect to any routers. trying again..."),
            })
            .await;
        tokio::time::sleep(std::time::Duration::from_secs(3)).await;
    }
}

/// only used if direct. should live forever
async fn receive_incoming_connections(
    our: Identity,
    keypair: Arc<Ed25519KeyPair>,
    port: u16,
    pki: OnchainPKI,
    peers: Peers,
    kernel_message_tx: MessageSender,
) {
    let tcp = TcpListener::bind(format!("0.0.0.0:{}", port))
        .await
        .expect(format!("fatal error: can't listen on port {port}").as_str());

    while let Ok((stream, _socket_addr)) = tcp.accept().await {
        match accept_async(MaybeTlsStream::Plain(stream)).await {
            Ok(websocket) => {
                tokio::spawn(build_connection(
                    our.clone(),
                    keypair.clone(),
                    None,
                    None,
                    pki.clone(),
                    peers.clone(),
                    websocket,
                    kernel_message_tx.clone(),
                ));
            }
            // ignore connections we failed to accept
            Err(_) => {}
        }
    }
}

/// net module only handles requests, will never return a response
async fn handle_incoming_message(
    our: &Identity,
    km: KernelMessage,
    peers: Peers,
    pki: OnchainPKI,
    names: PKINames,
    print_tx: PrintSender,
) {
    let data = match km.message {
        Message::Response(_) => return,
        Message::Request(request) => match request.ipc {
            None => return,
            Some(ipc) => ipc,
        },
    };

    if km.source.node != our.name {
        let _ = print_tx
            .send(Printout {
                verbosity: 0,
                content: format!("\x1b[3;32m{}: {}\x1b[0m", km.source.node, data,),
            })
            .await;
    } else {
        // available commands: "peers", "QnsUpdate" (see qns_indexer module)
        // first parse as raw string, then deserialize to NetActions object
        match data.as_ref() {
            "peers" => {
                let peer_read = peers.read().await;
                let _ = print_tx
                    .send(Printout {
                        verbosity: 0,
                        content: format!("{:?}", peer_read.keys()),
                    })
                    .await;
            }
            "pki" => {
                let pki_read = pki.read().await;
                let _ = print_tx
                    .send(Printout {
                        verbosity: 0,
                        content: format!("{:?}", pki_read),
                    })
                    .await;
            }
            "names" => {
                let names_read = names.read().await;
                let _ = print_tx
                    .send(Printout {
                        verbosity: 0,
                        content: format!("{:?}", names_read),
                    })
                    .await;
            }
            _ => {
                let Ok(act) = serde_json::from_str::<NetActions>(&data) else {
                    let _ = print_tx
                        .send(Printout {
                            verbosity: 0,
                            content: "net: got unknown command".into(),
                        })
                        .await;
                    return;
                };
                match act {
                    NetActions::QnsUpdate(log) => {
                        if km.source.process != ProcessId::Name("qns_indexer".to_string()) {
                            let _ = print_tx
                                .send(Printout {
                                    verbosity: 0,
                                    content: "net: only qns_indexer can update qns data".into(),
                                })
                                .await;
                            return;
                        }
                        let _ = print_tx
                            .send(Printout {
                                verbosity: 0, // TODO 1
                                content: format!("net: got QNS update for {}", log.name),
                            })
                            .await;

                        let _ = pki.write().await.insert(
                            log.name.clone(),
                            Identity {
                                name: log.name,
                                networking_key: log.public_key,
                                ws_routing: if log.ip == "0.0.0.0".to_string() || log.port == 0 {
                                    None
                                } else {
                                    Some((log.ip, log.port))
                                },
                                allowed_routers: log.routers,
                            },
                        );
                    }
                }
            }
        }
    }
}

/*
 *  networking utils
 */

fn make_ws_url(our_ip: &str, ip: &str, port: &u16) -> Result<url::Url, SendErrorKind> {
    // if we have the same public IP as target, route locally,
    // otherwise they will appear offline due to loopback stuff
    let ip = if our_ip == ip { "localhost" } else { ip };
    match url::Url::parse(&format!("ws://{}:{}/ws", ip, port)) {
        Ok(v) => Ok(v),
        Err(_) => Err(SendErrorKind::Offline),
    }
}

/*
 *  handshake utils
 */

/// read one message from websocket stream and parse it as a handshake.
async fn get_handshake(websocket: &mut WebSocket) -> Result<Handshake, String> {
    let handshake_text = websocket
        .next()
        .await
        .ok_or("handshake failed")?
        .map_err(|e| format!("{}", e))?
        .into_text()
        .map_err(|e| format!("{}", e))?;
    let handshake: Handshake =
        serde_json::from_str(&handshake_text).map_err(|_| "got bad handshake")?;
    Ok(handshake)
}

/// take in handshake and PKI identity, and confirm that the handshake is valid.
/// takes in optional nonce, which must be the one that connection initiator created.
fn validate_handshake(
    handshake: &Handshake,
    their_id: &Identity,
    nonce: Vec<u8>,
) -> Result<(Arc<PublicKey<Secp256k1>>, Arc<Nonce>), String> {
    let their_networking_key = signature::UnparsedPublicKey::new(
        &signature::ED25519,
        hex::decode(strip_0x(&their_id.networking_key)).map_err(|_| {
            format!(
                "failed to decode networking key: {}",
                their_id.networking_key
            )
        })?,
    );

    if !(their_networking_key
        .verify(
            &serde_json::to_vec(their_id)
                .map_err(|_| format!("failed to serialize their identity: {:?}", their_id))?,
            &handshake.id_signature,
        )
        .is_ok()
        && their_networking_key
            .verify(
                &handshake.ephemeral_public_key,
                &handshake.ephemeral_public_key_signature,
            )
            .is_ok())
    {
        // improper signatures on identity info, close connection
        return Err("got improperly signed networking info".into());
    }

    let their_ephemeral_pk =
        match PublicKey::<Secp256k1>::from_sec1_bytes(&handshake.ephemeral_public_key) {
            Ok(v) => Arc::new(v),
            Err(_) => return Err("error".into()),
        };

    // assign nonce based on our role in the connection
    let nonce = Arc::new(*Nonce::from_slice(&nonce));
    return Ok((their_ephemeral_pk, nonce));
}

/// given an identity and networking key-pair, produces a handshake message along
/// with an ephemeral secret to be used in a specific connection.
fn make_secret_and_handshake(
    our: &Identity,
    keypair: Arc<Ed25519KeyPair>,
    target: &str,
) -> (Arc<EphemeralSecret<Secp256k1>>, Handshake) {
    // produce ephemeral keys for DH exchange and subsequent symmetric encryption
    let ephemeral_secret = Arc::new(EphemeralSecret::<k256::Secp256k1>::random(
        &mut rand::rngs::OsRng,
    ));
    let ephemeral_public_key = ephemeral_secret.public_key();
    // sign the ephemeral public key with our networking management key
    let signed_pk = keypair
        .sign(&ephemeral_public_key.to_sec1_bytes())
        .as_ref()
        .to_vec();
    // before signing our identity, convert router names to namehashes
    // to match the exact onchain representation of our identity
    let mut our_onchain_id = our.clone();
    our_onchain_id.allowed_routers = our
        .allowed_routers
        .clone()
        .into_iter()
        .map(|name| {
            let hash = namehash(&name);
            let mut result = [0u8; 32];
            result.copy_from_slice(hash.as_bytes());
            format!("0x{}", hex::encode(result))
        })
        .collect();

    let signed_id = keypair
        .sign(&serde_json::to_vec(&our_onchain_id).unwrap_or(vec![]))
        .as_ref()
        .to_vec();

    let mut iv = [0u8; 12];
    rand::RngCore::fill_bytes(&mut rand::thread_rng(), &mut iv);
    let nonce = iv.to_vec();

    let handshake = Handshake {
        from: our.name.clone(),
        target: target.to_string(),
        id_signature: signed_id,
        ephemeral_public_key: ephemeral_public_key.to_sec1_bytes().to_vec(),
        ephemeral_public_key_signature: signed_pk,
        nonce,
    };

    (ephemeral_secret, handshake)
}

fn strip_0x(s: &str) -> String {
    if s.starts_with("0x") {
        s[2..].to_string()
    } else {
        s.to_string()
    }
}<|MERGE_RESOLUTION|>--- conflicted
+++ resolved
@@ -44,22 +44,16 @@
     our: Identity,
     our_ip: String,
     keypair: Arc<Ed25519KeyPair>,
-<<<<<<< HEAD
-    pki: OnchainPKI,
     self_tx: MessageSender,
-=======
->>>>>>> 4ec32113
     kernel_message_tx: MessageSender,
     network_error_tx: NetworkErrorSender,
     print_tx: PrintSender,
     mut message_rx: MessageReceiver,
 ) -> Result<()> {
-<<<<<<< HEAD
     // TODO: persist this if we shutdown gracefully
-=======
     let pki: OnchainPKI = Arc::new(RwLock::new(HashMap::new()));
+
     let names: PKINames = Arc::new(RwLock::new(HashMap::new()));
->>>>>>> 4ec32113
     let peers: Peers = Arc::new(RwLock::new(HashMap::new()));
 
     let listener = match &our.ws_routing {
@@ -92,7 +86,6 @@
         _listener = listener => Err(anyhow::anyhow!("listener died")),
         _sender = async {
             while let Some(km) = message_rx.recv().await {
-<<<<<<< HEAD
                 // got a message from kernel to send out over the network
                 // debugging stuff:
                 // if let Message::Request(ref r) = km.message {
@@ -102,7 +95,14 @@
                 // end debugging stuff
                 let target = &km.target.node;
                 if target == &our.name {
-                    handle_incoming_message(&our, km, peers.clone(), print_tx.clone()).await;
+                    handle_incoming_message(
+                        &our,
+                        km,
+                        peers.clone(),
+                        pki.clone(),
+                        names.clone(),
+                        print_tx.clone()
+                    ).await;
                     continue;
                 }
                 let peers_read = peers.read().await;
@@ -170,20 +170,6 @@
                         km,
                     ).await;
                 }
-=======
-                tokio::spawn(sender(
-                    our.clone(),
-                    our_ip.clone(),
-                    keypair.clone(),
-                    pki.clone(),
-                    names.clone(),
-                    peers.clone(),
-                    kernel_message_tx.clone(),
-                    network_error_tx.clone(),
-                    print_tx.clone(),
-                    km,
-                ));
->>>>>>> 4ec32113
             }
         } => Err(anyhow::anyhow!("sender died")),
     }
@@ -194,14 +180,12 @@
     our_ip: String,
     keypair: Arc<Ed25519KeyPair>,
     pki: OnchainPKI,
-    names: PKINames,
     peers: Peers,
     self_tx: MessageSender,
     kernel_message_tx: MessageSender,
     network_error_tx: NetworkErrorSender,
     km: KernelMessage,
 ) {
-<<<<<<< HEAD
     let target = &km.target.node;
     // println!("sending message to unknown peer\r");
     // search PKI for peer and attempt to create a connection, then resend
@@ -209,46 +193,6 @@
     match pki_read.get(target) {
         // peer does not exist in PKI!
         None => {
-=======
-    if km.target.node == our.name {
-        handle_incoming_message(
-            &our,
-            km,
-            peers.clone(),
-            pki.clone(),
-            names.clone(),
-            print_tx.clone(),
-        )
-        .await;
-        return;
-    }
-    let start = std::time::Instant::now();
-    let result = message_to_peer(
-        our.clone(),
-        our_ip.clone(),
-        keypair.clone(),
-        pki.clone(),
-        peers.clone(),
-        km.clone(),
-        kernel_message_tx.clone(),
-    )
-    .await;
-    let end = std::time::Instant::now();
-    let elapsed = end.duration_since(start);
-    let _ = print_tx
-        .send(Printout {
-            verbosity: 0,
-            content: format!(
-                "message to {} took {:?} (result: {:?})",
-                km.target.node, elapsed, result
-            ),
-        })
-        .await;
-
-    match result {
-        Ok(()) => return,
-        Err(e) => {
->>>>>>> 4ec32113
             let _ = network_error_tx
                 .send(WrappedSendError {
                     id: km.id,
