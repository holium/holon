--- conflicted
+++ resolved
@@ -2,12 +2,8 @@
 use serde::{Deserialize, Serialize};
 use serde_urlencoded;
 use std::collections::HashMap;
-<<<<<<< HEAD
-use std::sync::{Arc, Mutex};
-=======
 use std::sync::Arc;
 use tokio::sync::Mutex;
->>>>>>> a57f1e3e
 use tokio::net::TcpListener;
 use tokio::sync::oneshot;
 use warp::http::{header::HeaderName, header::HeaderValue, HeaderMap, StatusCode};
@@ -25,12 +21,8 @@
 
 /// http driver
 pub async fn http_server(
-<<<<<<< HEAD
     our: &String,
     our_port: u16,
-=======
-    our: String,
->>>>>>> a57f1e3e
     message_rx: MessageReceiver,
     message_tx: MessageSender,
     print_tx: PrintSender,
@@ -61,29 +53,6 @@
     };
         let request: HttpResponse = serde_json::from_value(value).unwrap();
 
-<<<<<<< HEAD
-        let locked_senders = http_response_senders.lock();
-        match locked_senders {
-            Ok(mut senders) => {
-                match senders.remove(&wm.id) {
-                    Some(channel) => {
-                        let _ = channel.send(HttpResponse {
-                            status: request.status,
-                            headers: request.headers,
-                            body: wm.message.payload.bytes,
-                        });
-                    }
-                    None => {
-                        // TODO: this should be a panic because something has gotten incredibly out of sync
-                        let _ = print_tx
-                            .send(Printout {
-                                verbosity: 1,
-                                content: format!("http_server: NO KEY FOUND FOR ID {}", wm.id),
-                            })
-                            .await;
-                    }
-                }
-=======
         let mut senders = http_response_senders.lock().await;
         match senders.remove(&wm.id) {
             Some(channel) => {
@@ -92,7 +61,6 @@
                     headers: request.headers,
                     body: wm.message.payload.bytes,
                 });
->>>>>>> a57f1e3e
             }
             None => {
                 // TODO: this should be a panic because something has gotten incredibly out of sync
