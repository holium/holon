use crossterm::{
    cursor,
    event::{Event, EventStream, KeyCode, KeyEvent, KeyModifiers},
    execute,
    style::Print,
    terminal::{self, disable_raw_mode, enable_raw_mode, ClearType},
};
use futures::{future::FutureExt, StreamExt};
use std::collections::VecDeque;
use std::io::{stdout, Write};

use crate::types::*;

struct CommandHistory {
    pub lines: VecDeque<String>,
    pub max_size: usize,
    pub index: usize,
}

impl CommandHistory {
    fn new(max_size: usize) -> Self {
        Self {
            lines: VecDeque::with_capacity(max_size),
            max_size,
            index: 0,
        }
    }

    fn add(&mut self, line: String) {
        self.lines.push_front(line);
        self.index = 0;
        if self.lines.len() > self.max_size {
            self.lines.pop_back();
        }
    }

    fn get_prev(&mut self) -> String {
        if self.lines.len() == 0 || self.index == self.lines.len() {
            return "".into();
        }
        let line = self.lines[self.index].clone();
        if self.index < self.lines.len() {
            self.index += 1;
        }
        line
    }

    fn get_next(&mut self) -> String {
        if self.lines.len() == 0 || self.index == 0 {
            return "".into();
        }
        self.index -= 1;
        self.lines[self.index].clone()
    }
}

/*
 *  terminal driver
 */
pub async fn terminal(
    our: &Identity,
    version: &str,
    to_event_loop: MessageSender,
    to_debug_event_loop: DebugSender,  // TODO
    mut print_rx: PrintReceiver,
) -> std::io::Result<()> {
    execute!(stdout(), terminal::Clear(ClearType::All))?;

    // print initial splash screen
    println!(
        "\x1b[38;5;128m{}\x1b[0m",
        format!(
            r#"

                ,,   UU
            s#  lUL  UU       !p
           !UU  lUL  UU       !UUlb
       #U  !UU  lUL  UU       !UUUUU#
       UU  !UU  lUL  UU       !UUUUUUUb
       UU  !UU  %"     ;-     !UUUUUUUU#
   $   UU  !UU         @UU#p  !UUUUUUUUU#
  ]U   UU  !#          @UUUUS !UUUUUUUUUUb
  @U   UU  !           @UUUUUUlUUUUUUUUUUU                         888
  UU   UU  !           @UUUUUUUUUUUUUUUUUU                         888
  @U   UU  !           @UUUUUU!UUUUUUUUUUU                         888
  'U   UU  !#          @UUUU# !UUUUUUUUUU~       888  888  .d88888 88888b.   8888b.  888d888
   \   UU  !UU         @UU#^  !UUUUUUUUU#        888  888 d88" 888 888 "88b     "88b 888P"
       UU  !UU  @Np  ,,"      !UUUUUUUU#         888  888 888  888 888  888 .d888888 888
       UU  !UU  lUL  UU       !UUUUUUU^          Y88b 888 Y88b 888 888 d88P 888  888 888
       "U  !UU  lUL  UU       !UUUUUf             "Y88888  "Y88888 88888P"  "Y888888 888
           !UU  lUL  UU       !UUl^                            888
            `"  lUL  UU       '^                               888    {}
                     ""                                        888    version {}

            "#,
            our.name, version
        )
    );

    enable_raw_mode()?;
    let stdout = stdout();
    let mut reader = EventStream::new();
    let mut current_line = format!("{} > ", our.name);
    let prompt_len: u16 = (our.name.len() + 3).try_into().unwrap();
    let (_win_cols, win_rows) = terminal::size().unwrap();
    let mut cursor_col = prompt_len;

    // TODO set a max history length
    let mut command_history = CommandHistory::new(1000);

    loop {
        let event = reader.next().fuse();

        tokio::select! {
            prints = print_rx.recv() => match prints {
                Some(print) => {
                    let mut stdout = stdout.lock();
                    execute!(
                        stdout,
                        cursor::MoveTo(0, win_rows - 1),
                        terminal::Clear(ClearType::CurrentLine),
                        Print(format!("\x1b[38;5;238m{}\x1b[0m\r\n", print)),
                        cursor::MoveTo(0, win_rows),
                        Print(&current_line),
                    )?;
                },
                None => {
                    write!(stdout.lock(), "terminal: lost print channel, crashing")?;
                    break;
                }
            },
            maybe_event = event => match maybe_event {

                Some(Ok(event)) => {
                    let mut stdout = stdout.lock();
                    match event {
                        Event::Key(KeyEvent {
                            code: KeyCode::Char('c'),
                            modifiers: KeyModifiers::CONTROL,
                            ..
                        }) => {
                            break;
                        },
                        Event::Key(k) => {
                            match k.code {
                                KeyCode::Char(c) => {
                                    current_line.insert(cursor_col as usize, c);
                                    cursor_col += 1;
                                    execute!(
                                        stdout,
                                        cursor::MoveTo(0, win_rows),
                                        Print(&current_line),
                                        cursor::MoveTo(cursor_col, win_rows),
                                    )?;
                                },
                                KeyCode::Backspace => {
                                    if cursor::position().unwrap().0 == prompt_len {
                                        continue;
                                    }
                                    cursor_col -= 1;
                                    current_line.remove(cursor_col as usize);
                                    execute!(
                                        stdout,
                                        cursor::MoveTo(0, win_rows),
                                        terminal::Clear(ClearType::CurrentLine),
                                        Print(&current_line),
                                    )?;
                                },
                                KeyCode::Left => {
                                    if cursor::position().unwrap().0 == prompt_len {
                                        continue;
                                    }
                                    execute!(
                                        stdout,
                                        cursor::MoveLeft(1),
                                    )?;
                                    cursor_col -= 1;
                                },
                                KeyCode::Right => {
                                    if cursor::position().unwrap().0 as usize == current_line.len() {
                                        continue;
                                    }
                                    execute!(
                                        stdout,
                                        cursor::MoveRight(1),
                                    )?;
                                    cursor_col += 1;
                                },
                                KeyCode::Up => {
                                    // go up one command in history
                                    current_line = format!("{} > {}", our.name, command_history.get_prev());
                                    cursor_col = current_line.len() as u16;
                                    execute!(
                                        stdout,
                                        cursor::MoveTo(0, win_rows),
                                        terminal::Clear(ClearType::CurrentLine),
                                        Print(&current_line),
                                    )?;
                                },
                                KeyCode::Down => {
                                    // go down one command in history
                                    current_line = format!("{} > {}", our.name, command_history.get_next());
                                    cursor_col = current_line.len() as u16;
                                    execute!(
                                        stdout,
                                        cursor::MoveTo(0, win_rows),
                                        terminal::Clear(ClearType::CurrentLine),
                                        Print(&current_line),
                                    )?;
                                },
                                KeyCode::Enter => {
                                    let command = current_line[prompt_len as usize..].to_string();
                                    current_line = format!("{} > ", our.name);
                                    execute!(
                                        stdout,
                                        Print("\r\n"),
                                        Print(&current_line),
                                    )?;
                                    command_history.add(command.clone());
                                    cursor_col = prompt_len;
                                    let _err = to_event_loop.send(
                                        WrappedMessage {
                                            id: rand::random(),
                                            rsvp: None,
                                            message: Message {
                                                message_type: MessageType::Request(false),
                                                wire: Wire {
                                                    source_ship: our.name.clone(),
                                                    source_app: "terminal".into(),
                                                    target_ship: our.name.clone(),
                                                    target_app: "terminal".into(),
                                                },
                                                payload: Payload {
                                                    json: None,
<<<<<<< HEAD
                                                    bytes: Some(command.as_bytes().to_vec()),
=======
                                                    bytes: bincode::serialize(&command).ok(),
>>>>>>> 74a0e57e
                                                },
                                            }
                                        }
                                    ).await;
                                },
                                _ => {},
                            }
                        },
                        _ => {},
                    }
                }
                Some(Err(e)) => println!("Error: {:?}\r", e),
                None => break,
            }
        }
    }
    disable_raw_mode()
}<|MERGE_RESOLUTION|>--- conflicted
+++ resolved
@@ -232,11 +232,7 @@
                                                 },
                                                 payload: Payload {
                                                     json: None,
-<<<<<<< HEAD
-                                                    bytes: Some(command.as_bytes().to_vec()),
-=======
                                                     bytes: bincode::serialize(&command).ok(),
->>>>>>> 74a0e57e
                                                 },
                                             }
                                         }
