use crossterm::{
    cursor,
    event::{Event, EventStream, KeyCode, KeyEvent, KeyModifiers},
    execute,
    style::Print,
    terminal::{self, disable_raw_mode, enable_raw_mode, ClearType},
};
use futures::{future::FutureExt, StreamExt};
use std::collections::VecDeque;
use std::io::{stdout, Write};

use crate::types::*;

struct CommandHistory {
    pub lines: VecDeque<String>,
    pub max_size: usize,
    pub index: usize,
}

impl CommandHistory {
    fn new(max_size: usize) -> Self {
        Self {
            lines: VecDeque::with_capacity(max_size),
            max_size,
            index: 0,
        }
    }

    fn add(&mut self, line: String) {
        self.lines.push_front(line);
        self.index = 0;
        if self.lines.len() > self.max_size {
            self.lines.pop_back();
        }
    }

    fn get_prev(&mut self) -> String {
        if self.lines.len() == 0 || self.index == self.lines.len() {
            return "".into();
        }
        let line = self.lines[self.index].clone();
        if self.index < self.lines.len() {
            self.index += 1;
        }
        line
    }

    fn get_next(&mut self) -> String {
        if self.lines.len() == 0 || self.index == 0 {
            return "".into();
        }
        self.index -= 1;
        self.lines[self.index].clone()
    }
}

/*
 *  terminal driver
 */
pub async fn terminal(
    our: &Identity,
<<<<<<< HEAD
    to_event_loop: MessageSender,
    to_debug_event_loop: DebugSender,
    mut print_rx: PrintReceiver,
) -> Result<(), ReadlineError> {
=======
    version: &str,
    to_event_loop: MessageSender,
    mut print_rx: PrintReceiver,
) -> std::io::Result<()> {
    execute!(stdout(), terminal::Clear(ClearType::All))?;

    // print initial splash screen
    println!(
        "\x1b[38;5;128m{}\x1b[0m",
        format!(
            r#"

                ,,   UU
            s#  lUL  UU       !p
           !UU  lUL  UU       !UUlb
       #U  !UU  lUL  UU       !UUUUU#
       UU  !UU  lUL  UU       !UUUUUUUb
       UU  !UU  %"     ;-     !UUUUUUUU#
   $   UU  !UU         @UU#p  !UUUUUUUUU#
  ]U   UU  !#          @UUUUS !UUUUUUUUUUb
  @U   UU  !           @UUUUUUlUUUUUUUUUUU                         888
  UU   UU  !           @UUUUUUUUUUUUUUUUUU                         888
  @U   UU  !           @UUUUUU!UUUUUUUUUUU                         888
  'U   UU  !#          @UUUU# !UUUUUUUUUU~       888  888  .d88888 88888b.   8888b.  888d888
   \   UU  !UU         @UU#^  !UUUUUUUUU#        888  888 d88" 888 888 "88b     "88b 888P"
       UU  !UU  @Np  ,,"      !UUUUUUUU#         888  888 888  888 888  888 .d888888 888
       UU  !UU  lUL  UU       !UUUUUUU^          Y88b 888 Y88b 888 888 d88P 888  888 888
       "U  !UU  lUL  UU       !UUUUUf             "Y88888  "Y88888 88888P"  "Y888888 888
           !UU  lUL  UU       !UUl^                            888
            `"  lUL  UU       '^                               888    {}
                     ""                                        888    version {}

            "#,
            our.name, version
        )
    );
>>>>>>> e05cda04

    enable_raw_mode()?;
    let stdout = stdout();
    let mut reader = EventStream::new();
    let mut current_line = format!("{} > ", our.name);
    let prompt_len: u16 = (our.name.len() + 3).try_into().unwrap();
    let (_win_cols, win_rows) = terminal::size().unwrap();
    let mut cursor_col = prompt_len;

    // TODO set a max history length
    let mut command_history = CommandHistory::new(1000);

    loop {
        let event = reader.next().fuse();

        tokio::select! {
            prints = print_rx.recv() => match prints {
                Some(print) => {
                    let mut stdout = stdout.lock();
                    execute!(
                        stdout,
                        cursor::MoveTo(0, win_rows - 1),
                        terminal::Clear(ClearType::CurrentLine),
                        Print(format!("\x1b[38;5;238m{}\x1b[0m\r\n", print)),
                        cursor::MoveTo(0, win_rows),
                        Print(&current_line),
                    )?;
                },
                None => {
                    write!(stdout.lock(), "terminal: lost print channel, crashing")?;
                    break;
                }
            },
<<<<<<< HEAD
            cmd = rl.readline() => match cmd {
                Ok(line) => {
                    rl.add_history_entry(line.clone());
                    match parse_command(our.name.as_str(), &line).unwrap_or(Command::Invalid) {
                        Command::Message(message) => {
                            to_event_loop.send(message).await.unwrap();
                            writeln!(stdout, "{}", line)?;
                        },
                        Command::Debug(debug) => {
                            to_debug_event_loop.send(debug).await.unwrap();
                            writeln!(stdout, "{}", line)?;
                        },
                        Command::Quit => {
=======
            maybe_event = event => match maybe_event {

                Some(Ok(event)) => {
                    let mut stdout = stdout.lock();
                    match event {
                        Event::Key(KeyEvent {
                            code: KeyCode::Char('c'),
                            modifiers: KeyModifiers::CONTROL,
                            ..
                        }) => {
>>>>>>> e05cda04
                            break;
                        },
                        Event::Key(k) => {
                            match k.code {
                                KeyCode::Char(c) => {
                                    current_line.insert(cursor_col as usize, c);
                                    cursor_col += 1;
                                    execute!(
                                        stdout,
                                        cursor::MoveTo(0, win_rows),
                                        Print(&current_line),
                                        cursor::MoveTo(cursor_col, win_rows),
                                    )?;
                                },
                                KeyCode::Backspace => {
                                    if cursor::position().unwrap().0 == prompt_len {
                                        continue;
                                    }
                                    cursor_col -= 1;
                                    current_line.remove(cursor_col as usize);
                                    execute!(
                                        stdout,
                                        cursor::MoveTo(0, win_rows),
                                        terminal::Clear(ClearType::CurrentLine),
                                        Print(&current_line),
                                    )?;
                                },
                                KeyCode::Left => {
                                    if cursor::position().unwrap().0 == prompt_len {
                                        continue;
                                    }
                                    execute!(
                                        stdout,
                                        cursor::MoveLeft(1),
                                    )?;
                                    cursor_col -= 1;
                                },
                                KeyCode::Right => {
                                    if cursor::position().unwrap().0 as usize == current_line.len() {
                                        continue;
                                    }
                                    execute!(
                                        stdout,
                                        cursor::MoveRight(1),
                                    )?;
                                    cursor_col += 1;
                                },
                                KeyCode::Up => {
                                    // go up one command in history
                                    current_line = format!("{} > {}", our.name, command_history.get_prev());
                                    cursor_col = current_line.len() as u16;
                                    execute!(
                                        stdout,
                                        cursor::MoveTo(0, win_rows),
                                        terminal::Clear(ClearType::CurrentLine),
                                        Print(&current_line),
                                    )?;
                                },
                                KeyCode::Down => {
                                    // go down one command in history
                                    current_line = format!("{} > {}", our.name, command_history.get_next());
                                    cursor_col = current_line.len() as u16;
                                    execute!(
                                        stdout,
                                        cursor::MoveTo(0, win_rows),
                                        terminal::Clear(ClearType::CurrentLine),
                                        Print(&current_line),
                                    )?;
                                },
                                KeyCode::Enter => {
                                    let command = current_line[prompt_len as usize..].to_string();
                                    current_line = format!("{} > ", our.name);
                                    execute!(
                                        stdout,
                                        Print("\r\n"),
                                        Print(&current_line),
                                    )?;
                                    command_history.add(command.clone());
                                    cursor_col = prompt_len;
                                    let _err = to_event_loop.send(
                                        vec![
                                            Message {
                                                message_type: MessageType::Request(false),
                                                wire: Wire {
                                                    source_ship: our.name.clone(),
                                                    source_app: "terminal".into(),
                                                    target_ship: our.name.clone(),
                                                    target_app: "terminal".into(),
                                                },
                                                payload: Payload {
                                                    json: Some(serde_json::Value::String(command)),
                                                    bytes: None,
                                                },
                                            }
                                        ]
                                    ).await;
                                },
                                _ => {},
                            }
                        },
                        _ => {},
                    }
                }
                Some(Err(e)) => println!("Error: {:?}\r", e),
                None => break,
            }
        }
    }
<<<<<<< HEAD
    rl.flush()?;
    Ok(())
}

fn parse_command(our_name: &str, line: &str) -> Option<Command> {
    if line == "\n" { return None }
    let (head, tail) = line.split_once(" ")?;
    match head {
        "!message" => {
            let (target_server, tail) = tail.split_once(" ")?;
            let (target_app, payload) = tail.split_once(" ")?;
            let val = serde_json::from_str::<serde_json::Value>(payload).ok()?;
            Some(Command::Message(WrappedMessage {
                id: rand::random(),
                rsvp: None,
                message: Message {
                    message_type: MessageType::Request(false),
                    wire: Wire {
                        source_ship: our_name.to_string(),
                        source_app: "terminal".to_string(),
                        target_ship: target_server.to_string(),
                        target_app: target_app.to_string(),
                    },
                    payload: Payload {
                        json: Some(val),
                        bytes: None,
                    },
                },
            }))
        },
        "!debug" => {
            match tail {
                "true" => Some(Command::Debug(DebugCommand::Mode(true))),
                "false" => Some(Command::Debug(DebugCommand::Mode(false))),
                _ => None
            }
        },
        "!step" => Some(Command::Debug(DebugCommand::Step)),
        "!quit" => Some(Command::Quit),
        "!exit" => Some(Command::Quit),
        _ => None,
    }
=======
    disable_raw_mode()
>>>>>>> e05cda04
}<|MERGE_RESOLUTION|>--- conflicted
+++ resolved
@@ -59,14 +59,9 @@
  */
 pub async fn terminal(
     our: &Identity,
-<<<<<<< HEAD
-    to_event_loop: MessageSender,
-    to_debug_event_loop: DebugSender,
-    mut print_rx: PrintReceiver,
-) -> Result<(), ReadlineError> {
-=======
     version: &str,
     to_event_loop: MessageSender,
+    to_debug_event_loop: DebugSender,  // TODO
     mut print_rx: PrintReceiver,
 ) -> std::io::Result<()> {
     execute!(stdout(), terminal::Clear(ClearType::All))?;
@@ -101,7 +96,6 @@
             our.name, version
         )
     );
->>>>>>> e05cda04
 
     enable_raw_mode()?;
     let stdout = stdout();
@@ -135,21 +129,6 @@
                     break;
                 }
             },
-<<<<<<< HEAD
-            cmd = rl.readline() => match cmd {
-                Ok(line) => {
-                    rl.add_history_entry(line.clone());
-                    match parse_command(our.name.as_str(), &line).unwrap_or(Command::Invalid) {
-                        Command::Message(message) => {
-                            to_event_loop.send(message).await.unwrap();
-                            writeln!(stdout, "{}", line)?;
-                        },
-                        Command::Debug(debug) => {
-                            to_debug_event_loop.send(debug).await.unwrap();
-                            writeln!(stdout, "{}", line)?;
-                        },
-                        Command::Quit => {
-=======
             maybe_event = event => match maybe_event {
 
                 Some(Ok(event)) => {
@@ -160,7 +139,6 @@
                             modifiers: KeyModifiers::CONTROL,
                             ..
                         }) => {
->>>>>>> e05cda04
                             break;
                         },
                         Event::Key(k) => {
@@ -241,8 +219,10 @@
                                     command_history.add(command.clone());
                                     cursor_col = prompt_len;
                                     let _err = to_event_loop.send(
-                                        vec![
-                                            Message {
+                                        WrappedMessage {
+                                            id: rand::random(),
+                                            rsvp: None,
+                                            message: Message {
                                                 message_type: MessageType::Request(false),
                                                 wire: Wire {
                                                     source_ship: our.name.clone(),
@@ -255,7 +235,7 @@
                                                     bytes: None,
                                                 },
                                             }
-                                        ]
+                                        }
                                     ).await;
                                 },
                                 _ => {},
@@ -269,50 +249,5 @@
             }
         }
     }
-<<<<<<< HEAD
-    rl.flush()?;
-    Ok(())
-}
-
-fn parse_command(our_name: &str, line: &str) -> Option<Command> {
-    if line == "\n" { return None }
-    let (head, tail) = line.split_once(" ")?;
-    match head {
-        "!message" => {
-            let (target_server, tail) = tail.split_once(" ")?;
-            let (target_app, payload) = tail.split_once(" ")?;
-            let val = serde_json::from_str::<serde_json::Value>(payload).ok()?;
-            Some(Command::Message(WrappedMessage {
-                id: rand::random(),
-                rsvp: None,
-                message: Message {
-                    message_type: MessageType::Request(false),
-                    wire: Wire {
-                        source_ship: our_name.to_string(),
-                        source_app: "terminal".to_string(),
-                        target_ship: target_server.to_string(),
-                        target_app: target_app.to_string(),
-                    },
-                    payload: Payload {
-                        json: Some(val),
-                        bytes: None,
-                    },
-                },
-            }))
-        },
-        "!debug" => {
-            match tail {
-                "true" => Some(Command::Debug(DebugCommand::Mode(true))),
-                "false" => Some(Command::Debug(DebugCommand::Mode(false))),
-                _ => None
-            }
-        },
-        "!step" => Some(Command::Debug(DebugCommand::Step)),
-        "!quit" => Some(Command::Quit),
-        "!exit" => Some(Command::Quit),
-        _ => None,
-    }
-=======
     disable_raw_mode()
->>>>>>> e05cda04
 }