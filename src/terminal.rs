--- conflicted
+++ resolved
@@ -6,11 +6,7 @@
 /*
  *  terminal driver
  */
-<<<<<<< HEAD
-pub async fn terminal(our_name: &str, to_event_loop: MessageSender, mut print_rx: PrintReceiver)
-=======
-pub async fn terminal(our: &Identity, message_tx: MessageSender, mut print_rx: PrintReceiver)
->>>>>>> 20c16e7d
+pub async fn terminal(our: &Identity, to_event_loop: MessageSender, mut print_rx: PrintReceiver)
     -> Result<(), ReadlineError> {
 
     let (mut rl, mut stdout) = Readline::new("> ".into())?;
@@ -24,15 +20,9 @@
             cmd = rl.readline() => match cmd {
                 Ok(line) => {
                     rl.add_history_entry(line.clone());
-<<<<<<< HEAD
-                    match parse_command(our_name, &line).unwrap_or(Command::Invalid) {
+                    match parse_command(our.name.as_str(), &line).unwrap_or(Command::Invalid) {
                         Command::StartOfMessageStack(messages) => {
                             to_event_loop.send(messages).await.unwrap();
-=======
-                    match parse_command(our.name.as_str(), &line).unwrap_or(Command::Invalid) {
-                        Command::Message(message) => {
-                            message_tx.send(message).await.unwrap();
->>>>>>> 20c16e7d
                             writeln!(stdout, "{}", line)?;
                         },
                         Command::Quit => {
