use futures::prelude::*;
use futures::stream::{SplitSink, SplitStream};
use std::collections::HashMap;
use std::sync::Arc;
// use std::time::{Duration, Instant};
use tokio::net::{TcpListener, TcpStream};
use tokio::sync::RwLock;
use tokio_tungstenite::tungstenite;
use tokio_tungstenite::{accept_async, connect_async, tungstenite::Result};  // tungstenite::Message overloads our Message, so refer to it as tungstenite::Message in code
use tokio_tungstenite::{MaybeTlsStream, WebSocketStream};
use url::Url;

use crate::types::*;
use ethers::prelude::*;

#[derive(Debug)]
pub struct Peer {
    pub address: H256,
    pub ws_url: String,
    pub ws_port: u16,
    pub ws_write_stream: SplitSink<Sock, tungstenite::Message>,
}

pub type Peers = Arc<RwLock<HashMap<String, Peer>>>;
pub type Sock = WebSocketStream<MaybeTlsStream<TcpStream>>;

/// websockets driver.
///
/// statelessly manages websocket connections to peer nodes.
pub async fn websockets(
    our: &Identity,
    pki: &OnchainPKI,
    message_rx: MessageReceiver,
    message_tx: MessageSender,
    print_tx: PrintSender,
) {
    let tcp_listener = TcpListener::bind(format!("0.0.0.0:{}", our.ws_port))
        .await
        .expect(format!("error: can't listen on port {}", our.ws_port).as_str());

    // initialize peer-connection-map as empty -- can pre-populate as optimization?
    let peers: Peers = Arc::new(RwLock::new(HashMap::new()));

    let _ = print_tx
        .send(format!("now listening on port {}", our.ws_port))
        .await;

    // listen on our port for new connections, and
    // listen on our receiver for messages to send to peers
    tokio::join!(
        ws_listener(
            tcp_listener,
            peers.clone(),
            message_tx.clone(),
            print_tx.clone(),
        ),
        ws_sender(
            our,
            pki,
            peers.clone(),
            message_rx,
            message_tx.clone(),
            print_tx.clone(),
        ),
    );
}

<<<<<<< HEAD
pub async fn ws_sender(peers: Peers, print_tx: PrintSender, mut rx: MessageReceiver) {
    while let Some(message) = rx.recv().await {
        let last_message_index = message.len() - 1;
        let mut to = peers.write().await;
        match to.remove(&message[last_message_index].wire.target_ship) {
            Some(peer) => {
                match handle_send(&message, &peer.url, &peer.port, peer.connection).await {
                    Ok(new_conn) => {
                        let _ = print_tx.send("message sent!".to_string()).await;
                        to.insert(message[last_message_index].wire.target_ship.clone(), Peer {connection: Some(new_conn), ..peer});
                    }
                    Err(e) => {
                        let _ = print_tx.send(format!("error sending message: {}", e)).await;
                        to.insert(message[last_message_index].wire.target_ship.clone(), Peer {connection: None, ..peer});
                    }
                }
            },
            None => {
                let _ = print_tx.send("error sending message, no known peer".into()).await;
            }
        }
    }
}

/// send a message to a peer over websocket.
/// if we don't have an active connection to peer, try to make one
async fn handle_send(message: &MessageStack, peer_url: &str, peer_port: &u16, peer_conn: Option<Sock>)
    -> tungstenite::Result<Sock, Error> {
    match peer_conn {
        Some(mut socket) => {
            match socket.send(tungstenite::Message::text(serde_json::to_string(message).unwrap())).await {
                Ok(_) => Ok(socket),
                Err(e) => Err(e)
            }
=======
async fn ws_listener(tcp: TcpListener, peers: Peers, message_tx: MessageSender, print_tx: PrintSender) {
    while let Ok((stream, _socket_addr)) = tcp.accept().await {
        let closed =
            handle_connection(stream, peers.clone(), message_tx.clone(), print_tx.clone()).await;
        match closed {
            Ok(()) => continue,
            Err(e) => {
                let _ = print_tx
                    .send(format!("peer connection closed: {}", e))
                    .await;
            }
        }
    }
}

async fn handle_connection(
    stream: TcpStream,
    peers: Peers,
    message_tx: MessageSender,
    print_tx: PrintSender,
) -> Result<(), tungstenite::Error> {
    let ws_stream = accept_async(MaybeTlsStream::Plain(stream)).await?;
    // place the connection, split in two, inside peer mapping
    let (write_stream, mut read_stream) = ws_stream.split();

    // take first message on stream and use it to identify peer
    let handshake_msg = read_stream.next().await.ok_or(tungstenite::Error::ConnectionClosed)??;
    // XX verify with a signature or whatever
    let id: Identity = serde_json::from_str(&handshake_msg.to_string()).unwrap();

    let _ = print_tx
        .send(format!("shook hands with new peer: {:#?}", id))
        .await;

    // add them to peer mapping
    drop(peers.write().await.insert(
        id.name.clone(),
        Peer {
            address: id.address,
            ws_url: id.ws_url,
            ws_port: id.ws_port,
            ws_write_stream: write_stream,
>>>>>>> 20c16e7d
        },
    ));

    let _closed = active_reader(read_stream, message_tx.clone(), print_tx.clone()).await;

    // remove peer, connection was closed!
    peers.write().await.remove(&id.name);

    Ok(())
}

async fn active_reader(
    mut read_stream: SplitStream<Sock>,
    message_tx: MessageSender,
    print_tx: PrintSender,
) {
    let _ = print_tx.send(format!("actively listening to socket")).await;
    while let Some(msg) = read_stream.next().await {
        match msg {
            Ok(msg) => {
                ingest_peer_msg(message_tx.clone(), print_tx.clone(), msg).await;
            }
            Err(_) => {
                // we lost a peer connection. send message to kernel to try and reconnect?
                let _ = print_tx.send(format!("lost peer conn")).await;
                break;
            }
        }
    }
}

pub async fn ws_sender(
    our: &Identity,
    pki: &OnchainPKI,
    peers: Peers,
    mut card_rx: MessageReceiver,
    card_tx: MessageSender,  // to change: card -> message
    print_tx: PrintSender,
) {
    while let Some(message) = card_rx.recv().await {
        let mut edit = peers.write().await;
        let target = &message.target.server;
        match edit.remove(target) {
            Some(mut peer) => {
                // let _ = print_tx.send(format!("sending card to existing peer {}", &card.target)).await;
                // use existing write stream to send message
                match peer
                    .ws_write_stream
                    .send(tungstenite::Message::text(serde_json::to_string(&message).unwrap()))
                    .await
                {
                    Ok(_) => {
                        let _ = print_tx
                            .send(format!("sent card to {}", target))
                            .await;
                        edit.insert(message.target.server, peer);
                    }
                    Err(e) => {
                        let _ = print_tx.send(format!("error sending card: {}", e)).await;
                        edit.remove(target);
                    }
                }
            }
            None => {
                // try to open a new connection
                let _ = print_tx
                    .send(format!("trying to open new conn to {}", target))
                    .await;
                let id = pki.get(target).unwrap();

                match connect_async(
                    Url::parse(&format!("ws://{}:{}/ws", id.ws_url, id.ws_port)).unwrap(),
                )
                .await
                {
                    Ok((mut socket, _socket_addr)) => {
                        let _ = print_tx
                            .send(format!("shaking hands with {}", id.name))
                            .await;
                        // send handshake message with our Identity
                        let _ = socket
                            .send(tungstenite::Message::text(serde_json::to_string(our).unwrap()))
                            .await;
                        // then send actual message
                        let _ = socket
                            .send(tungstenite::Message::text(serde_json::to_string(&message).unwrap()))
                            .await;
                        // then store connection in our peer map
                        // Convert MaybeTlsStream to TcpStream
                        let (write_stream, read_stream) = socket.split();
                        edit.insert(
                            message.target.server,
                            Peer {
                                address: id.address.clone(),
                                ws_url: id.ws_url.clone(),
                                ws_port: id.ws_port,
                                ws_write_stream: write_stream,
                            },
                        );
                        drop(edit);

                        // and start reading from the stream
                        tokio::spawn(make_reader(
                            id.name.clone(),
                            peers.clone(),
                            read_stream,
                            card_tx.clone(),
                            print_tx.clone(),
                        ));
                    }
                    Err(_) => continue,
                }
            }
        }
    }
}

async fn make_reader(
    who: String,
    peers: Peers,
    read_stream: SplitStream<Sock>,
    message_tx: MessageSender,
    print_tx: PrintSender,
) {
    let _closed = active_reader(read_stream, message_tx.clone(), print_tx.clone()).await;

    // remove peer, connection was closed!
    peers.write().await.remove(&who);
}

async fn ingest_peer_msg(message_tx: MessageSender, print_tx: PrintSender, msg: tungstenite::Message) {
    let message = match msg.into_text() {
        Ok(v) => v,
        Err(_) => {
            let _ = print_tx
                .send("got weird message over websocket".to_string())
                .await;
            return;
        }
    };

    // deserialize
<<<<<<< HEAD
    let start = Instant::now();
    let messages: MessageStack = match serde_json::from_str(&message) {
=======
    // let start = Instant::now();
    let message: Message = match serde_json::from_str(&message) {
>>>>>>> 20c16e7d
        Ok(v) => v,
        Err(e) => {
            eprintln!("error while parsing message: {}", e);
            return;
        }
    };
<<<<<<< HEAD
    let duration = start.elapsed();
    let _ = print_tx.send(format!("Time taken to deserialize: {:?}", duration)).await;
    let _ = message_tx.send(messages).await;
=======
    // let duration = start.elapsed();
    // let _ = print_tx
    //     .send(format!("Time taken to deserialize: {:?}", duration))
    //     .await;

    // if payload is just a string, print it as a "message"
    // otherwise forward to kernel for processing
    match (&message.payload.json, &message.payload.bytes) {
        (Some(serde_json::Value::String(s)), None) => {
            let _ = print_tx
                .send(format!(
                    "\x1b[3;32m {}: {:?} \x1b[0m",
                    message.source.server,
                    s
                ))
                .await;
        },
        _ => {
            let _ = message_tx.send(message).await;
        },
    }
>>>>>>> 20c16e7d
}<|MERGE_RESOLUTION|>--- conflicted
+++ resolved
@@ -65,42 +65,6 @@
     );
 }
 
-<<<<<<< HEAD
-pub async fn ws_sender(peers: Peers, print_tx: PrintSender, mut rx: MessageReceiver) {
-    while let Some(message) = rx.recv().await {
-        let last_message_index = message.len() - 1;
-        let mut to = peers.write().await;
-        match to.remove(&message[last_message_index].wire.target_ship) {
-            Some(peer) => {
-                match handle_send(&message, &peer.url, &peer.port, peer.connection).await {
-                    Ok(new_conn) => {
-                        let _ = print_tx.send("message sent!".to_string()).await;
-                        to.insert(message[last_message_index].wire.target_ship.clone(), Peer {connection: Some(new_conn), ..peer});
-                    }
-                    Err(e) => {
-                        let _ = print_tx.send(format!("error sending message: {}", e)).await;
-                        to.insert(message[last_message_index].wire.target_ship.clone(), Peer {connection: None, ..peer});
-                    }
-                }
-            },
-            None => {
-                let _ = print_tx.send("error sending message, no known peer".into()).await;
-            }
-        }
-    }
-}
-
-/// send a message to a peer over websocket.
-/// if we don't have an active connection to peer, try to make one
-async fn handle_send(message: &MessageStack, peer_url: &str, peer_port: &u16, peer_conn: Option<Sock>)
-    -> tungstenite::Result<Sock, Error> {
-    match peer_conn {
-        Some(mut socket) => {
-            match socket.send(tungstenite::Message::text(serde_json::to_string(message).unwrap())).await {
-                Ok(_) => Ok(socket),
-                Err(e) => Err(e)
-            }
-=======
 async fn ws_listener(tcp: TcpListener, peers: Peers, message_tx: MessageSender, print_tx: PrintSender) {
     while let Ok((stream, _socket_addr)) = tcp.accept().await {
         let closed =
@@ -143,7 +107,6 @@
             ws_url: id.ws_url,
             ws_port: id.ws_port,
             ws_write_stream: write_stream,
->>>>>>> 20c16e7d
         },
     ));
 
@@ -179,31 +142,32 @@
     our: &Identity,
     pki: &OnchainPKI,
     peers: Peers,
-    mut card_rx: MessageReceiver,
-    card_tx: MessageSender,  // to change: card -> message
-    print_tx: PrintSender,
-) {
-    while let Some(message) = card_rx.recv().await {
+    mut message_rx: MessageReceiver,
+    message_tx: MessageSender,
+    print_tx: PrintSender,
+) {
+    while let Some(message_stack) = message_rx.recv().await {
+        let stack_len = message_stack.len();
         let mut edit = peers.write().await;
-        let target = &message.target.server;
-        match edit.remove(target) {
+        let target = message_stack[stack_len - 1].wire.target_ship.clone();
+        match edit.remove(&target) {
             Some(mut peer) => {
                 // let _ = print_tx.send(format!("sending card to existing peer {}", &card.target)).await;
                 // use existing write stream to send message
                 match peer
                     .ws_write_stream
-                    .send(tungstenite::Message::text(serde_json::to_string(&message).unwrap()))
+                    .send(tungstenite::Message::text(serde_json::to_string(&message_stack).unwrap()))
                     .await
                 {
                     Ok(_) => {
                         let _ = print_tx
                             .send(format!("sent card to {}", target))
                             .await;
-                        edit.insert(message.target.server, peer);
+                        edit.insert(target, peer);
                     }
                     Err(e) => {
                         let _ = print_tx.send(format!("error sending card: {}", e)).await;
-                        edit.remove(target);
+                        edit.remove(&target);
                     }
                 }
             }
@@ -212,7 +176,7 @@
                 let _ = print_tx
                     .send(format!("trying to open new conn to {}", target))
                     .await;
-                let id = pki.get(target).unwrap();
+                let id = pki.get(&target).unwrap();
 
                 match connect_async(
                     Url::parse(&format!("ws://{}:{}/ws", id.ws_url, id.ws_port)).unwrap(),
@@ -229,13 +193,13 @@
                             .await;
                         // then send actual message
                         let _ = socket
-                            .send(tungstenite::Message::text(serde_json::to_string(&message).unwrap()))
+                            .send(tungstenite::Message::text(serde_json::to_string(&message_stack).unwrap()))
                             .await;
                         // then store connection in our peer map
                         // Convert MaybeTlsStream to TcpStream
                         let (write_stream, read_stream) = socket.split();
                         edit.insert(
-                            message.target.server,
+                            target,
                             Peer {
                                 address: id.address.clone(),
                                 ws_url: id.ws_url.clone(),
@@ -250,7 +214,7 @@
                             id.name.clone(),
                             peers.clone(),
                             read_stream,
-                            card_tx.clone(),
+                            message_tx.clone(),
                             print_tx.clone(),
                         ));
                     }
@@ -286,24 +250,16 @@
     };
 
     // deserialize
-<<<<<<< HEAD
-    let start = Instant::now();
-    let messages: MessageStack = match serde_json::from_str(&message) {
-=======
     // let start = Instant::now();
-    let message: Message = match serde_json::from_str(&message) {
->>>>>>> 20c16e7d
+    let message_stack: MessageStack = match serde_json::from_str(&message) {
         Ok(v) => v,
         Err(e) => {
             eprintln!("error while parsing message: {}", e);
             return;
         }
     };
-<<<<<<< HEAD
-    let duration = start.elapsed();
-    let _ = print_tx.send(format!("Time taken to deserialize: {:?}", duration)).await;
-    let _ = message_tx.send(messages).await;
-=======
+    let stack_len = message_stack.len();
+    let message = message_stack[stack_len - 1].clone();
     // let duration = start.elapsed();
     // let _ = print_tx
     //     .send(format!("Time taken to deserialize: {:?}", duration))
@@ -316,14 +272,13 @@
             let _ = print_tx
                 .send(format!(
                     "\x1b[3;32m {}: {:?} \x1b[0m",
-                    message.source.server,
+                    message.wire.source_ship,
                     s
                 ))
                 .await;
         },
         _ => {
-            let _ = message_tx.send(message).await;
+            let _ = message_tx.send(message_stack).await;
         },
     }
->>>>>>> 20c16e7d
 }